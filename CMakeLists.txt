cmake_minimum_required(VERSION 3.9)

project(WTM LANGUAGES CXX)

list(APPEND CMAKE_MODULE_PATH ${CMAKE_CURRENT_SOURCE_DIR}/cmake)

set(CMAKE_CXX_FLAGS_RELTESTING "-O3 -g -Wall -Wextra -pedantic -Wshadow")
set(CMAKE_CXX_FLAGS_RELEASE "-O3 -g -Wall -Wextra -pedantic -Wshadow")

# RichDEM requires GDAL
set(USE_GDAL ON)

# # TODO: Enable to perform many linting checks
# set(CMAKE_CXX_CLANG_TIDY
#         clang-tidy;
#             # -header-filter=.*;
#             -checks=*,-llvmlibc-restrict-system-libc-headers,-modernize-use-trailing-return-type,-llvmlibc-callee-namespace,-bugprone-branch-clone,-google-readability-namespace-comments,-llvm-namespace-comment,-llvmlibc-implementation-in-namespace,-readability-uppercase-literal-suffix,-readability-function-cognitive-complexity,-fuchsia-default-arguments-calls,-cppcoreguidelines-pro-bounds-array-to-pointer-decay,-hicpp-uppercase-literal-suffix,-hicpp-no-array-decay,-misc-unused-parameters;
#             -warnings-as-errors=*;)

find_program(CCACHE_FOUND ccache)
if(CCACHE_FOUND)
    set_property(GLOBAL PROPERTY RULE_LAUNCH_COMPILE ccache)
    set_property(GLOBAL PROPERTY RULE_LAUNCH_LINK ccache) # Less useful to do it for linking, see edit2
endif(CCACHE_FOUND)

find_package(OpenMP)
find_package(Sanitizers)
find_package(GDAL REQUIRED)
# use -fsanitize=address (above) to check for memory errors

add_subdirectory(common/richdem EXCLUDE_FROM_ALL)
<<<<<<< HEAD




if(USE_GDAL AND GDAL_FOUND)
  add_executable(twsm.x
    Combined/ArrayPack.cpp
    Combined/parameters.cpp
    Combined/transient_groundwater.cpp
    Combined/TWSM.cpp
  )
  target_link_libraries(twsm.x PRIVATE richdem OpenMP::OpenMP_CXX)
  target_compile_features(twsm.x PRIVATE cxx_std_17)
  target_compile_definitions(twsm.x PRIVATE DOCTEST_CONFIG_DISABLE)
  add_sanitizers(twsm.x)


  add_executable(unittests.x
    Combined/test_main.cpp
    Combined/transient_groundwater.cpp
  )
  target_link_libraries(unittests.x PRIVATE richdem OpenMP::OpenMP_CXX)
  target_compile_features(unittests.x PRIVATE cxx_std_17)



  add_executable(dephier.x
    Combined/run_dephier.cpp
    Combined/parameters.cpp
    Combined/ArrayPack.cpp
  )
  target_link_libraries(dephier.x PRIVATE richdem OpenMP::OpenMP_CXX)
  target_compile_features(dephier.x PRIVATE cxx_std_17)
  add_sanitizers(dephier.x)
else()
  message(WARNING "GDAL is needed to build some of the FSM performance tests and example programs; it is not needed to use the FSM library in another project.")
endif()

add_executable(fsm_unittests.exe
  Combined/test_main.cpp
=======
add_subdirectory(common/fmt EXCLUDE_FROM_ALL)

add_executable(wtm.x
  src/ArrayPack.cpp
  src/irf.cpp
  src/parameters.cpp
  src/transient_groundwater.cpp
  src/update_effective_storativity.cpp
  src/WTM.cpp
>>>>>>> fcda125f
)
target_compile_options(wtm.x PRIVATE -Wfloat-conversion)
target_link_libraries(wtm.x PRIVATE richdem OpenMP::OpenMP_CXX fmt::fmt)
target_compile_features(wtm.x PRIVATE cxx_std_17)
target_compile_definitions(wtm.x PRIVATE DOCTEST_CONFIG_DISABLE)
add_sanitizers(wtm.x)

add_executable(dephier.x
  src/run_dephier.cpp
  src/parameters.cpp
  src/ArrayPack.cpp
)
target_link_libraries(dephier.x PRIVATE richdem OpenMP::OpenMP_CXX fmt::fmt)
target_compile_features(dephier.x PRIVATE cxx_std_17)
add_sanitizers(dephier.x)

add_executable(tests.x
  src/parameters.cpp
  src/test_fill_spill_merge.cpp
  src/tests.cpp
  src/transient_groundwater.cpp
  src/update_effective_storativity.cpp
)
target_link_libraries(tests.x PRIVATE richdem OpenMP::OpenMP_CXX fmt::fmt)
target_compile_features(tests.x PRIVATE cxx_std_17)<|MERGE_RESOLUTION|>--- conflicted
+++ resolved
@@ -29,48 +29,6 @@
 # use -fsanitize=address (above) to check for memory errors
 
 add_subdirectory(common/richdem EXCLUDE_FROM_ALL)
-<<<<<<< HEAD
-
-
-
-
-if(USE_GDAL AND GDAL_FOUND)
-  add_executable(twsm.x
-    Combined/ArrayPack.cpp
-    Combined/parameters.cpp
-    Combined/transient_groundwater.cpp
-    Combined/TWSM.cpp
-  )
-  target_link_libraries(twsm.x PRIVATE richdem OpenMP::OpenMP_CXX)
-  target_compile_features(twsm.x PRIVATE cxx_std_17)
-  target_compile_definitions(twsm.x PRIVATE DOCTEST_CONFIG_DISABLE)
-  add_sanitizers(twsm.x)
-
-
-  add_executable(unittests.x
-    Combined/test_main.cpp
-    Combined/transient_groundwater.cpp
-  )
-  target_link_libraries(unittests.x PRIVATE richdem OpenMP::OpenMP_CXX)
-  target_compile_features(unittests.x PRIVATE cxx_std_17)
-
-
-
-  add_executable(dephier.x
-    Combined/run_dephier.cpp
-    Combined/parameters.cpp
-    Combined/ArrayPack.cpp
-  )
-  target_link_libraries(dephier.x PRIVATE richdem OpenMP::OpenMP_CXX)
-  target_compile_features(dephier.x PRIVATE cxx_std_17)
-  add_sanitizers(dephier.x)
-else()
-  message(WARNING "GDAL is needed to build some of the FSM performance tests and example programs; it is not needed to use the FSM library in another project.")
-endif()
-
-add_executable(fsm_unittests.exe
-  Combined/test_main.cpp
-=======
 add_subdirectory(common/fmt EXCLUDE_FROM_ALL)
 
 add_executable(wtm.x
@@ -80,7 +38,6 @@
   src/transient_groundwater.cpp
   src/update_effective_storativity.cpp
   src/WTM.cpp
->>>>>>> fcda125f
 )
 target_compile_options(wtm.x PRIVATE -Wfloat-conversion)
 target_link_libraries(wtm.x PRIVATE richdem OpenMP::OpenMP_CXX fmt::fmt)
