--- conflicted
+++ resolved
@@ -1,2872 +1,1305 @@
-<<<<<<< HEAD
-!this version tries to obtain equilibrium for both groundwater and surface water
-!I am retyping/copying/reordering to try to make sure formatting looks good as well as to try iron out errors
-!I am also trying to get rid of temperature and mask files, we don't need these, can do a completed fdepth and just use topo as mask. 
-!this should be run at LGM to obtain the starting water tables for future transient runs
-!one model run per setup - ie one for TRACE, one for HADCM3, although it can be done any time you want equilibrium
-!For surface water, we run on a coarser grid then switch to finer, to help with processing times
-
-
-!SUBROUTINES:
-
-!*************************************************************************************************************
-
-
-subroutine Merge(A,NA,B,NB,C,NC) !used to partially sort the surface water array to speed processing
- 
-   integer, intent(in) :: NA,NB,NC         ! Normal usage: NA+NB = NC
-   integer, intent(in out) :: A(NA)        ! B overlays C(NA+1:NC)
-   integer, intent(in)     :: B(NB)
-   integer, intent(in out) :: C(NC)
- 
-   integer :: I,J,K
- 
-   I = 1; J = 1; K = 1;
-   do while(I <= NA .and. J <= NB)
-      if (A(I) <= B(J)) then
-         C(K) = A(I)
-         I = I+1
-      else
-         C(K) = B(J)
-         J = J+1
-      endif
-      K = K + 1
-   enddo
-   do while (I <= NA)
-      C(K) = A(I)
-      I = I + 1
-      K = K + 1
-   enddo
-   return
- 
-end subroutine merge
- 
-recursive subroutine MergeSort(A,N,T,indices)           !A is the hz array, N is the length of the array (or a shorter length), T is an empty array, indices is the indices array to also be sorted. 
- 
-   integer, intent(in) :: N
-   integer, dimension(N), intent(in out) :: A
-   real,dimension(2,N) :: indices
-   integer, dimension((N+1)/2), intent (out) :: T
- 
-   integer :: NA,NB,V
- 
-   if (N < 2) return
-   if (N == 2) then
-      if (A(1) > A(2)) then                 !Both the hz array with topo + h info and an array recording the indices are sorted
-         V = A(1)
-         A(1) = A(2)
-         A(2) = V
-
-         V_row = indices(1,1)
-         v_col = indices(2,1)
-         indices(1,1) = indices(1,2)
-         indices(1,2) = V_row
-
-         indices(2,1) = indices(2,2)
-         indices(2,1) = V_col
-
-      endif
-      return
-   endif      
-   NA=(N+1)/2
-   NB=N-NA
- 
-   call MergeSort(A,NA,T,indices)
-   call MergeSort(A(NA+1),NB,T,indices)
- 
-   if (A(NA) > A(NA+1)) then
-      T(1:NA)=A(1:NA)
-      call Merge(T,NA,A(NA+1),NB,A,N)
-   endif
-   return
- 
-end subroutine MergeSort
-
-
-!********************************************************************************************************
-
-
-subroutine dividedomain(n2,n3,numtasks,nini,filetopo,ntotal) !divide among processors
-  use netcdf
-  implicit none
-
- 
-  integer :: n2,n3,numtasks
-  integer :: nini(1:numtasks-1)
-  real,allocatable,dimension(:,:) :: topo_read
-  integer,allocatable,dimension(:) :: ncells
-  integer :: iret,ncid,varid,ntotal,ncount,n,j
-  character*100 :: filetopo
-  real, parameter :: UNDEF = -1.0E+7
-
-  allocate(topo_read(n2,n3))
-
-  write(6,*)'reading in the mask to divide the domain'
-
-  iret = nf90_open(filetopo,0,ncid)  !open the topography file
-  call check_err(iret)
-  write(6,*)'first call'
-
-  iret = nf90_inq_varid(ncid,'value',varid) !get the ID of the value layer
-  call check_err(iret)
-  write(6,*) 'second call'
-
-  iret = nf90_get_var(ncid,varid,topo_read) !read the actual values into the array called topo_read
-  call check_err(iret)
-  write(6,*) 'third call'
-
-  iret = nf90_close(ncid) !close the mask file
-  call check_err(iret)
-  write(6,*)'fourth call'
-
-  ntotal = count(topo_read>UNDEF) !count the number of land cells. I changed this slightly since I am using mask here rather than topo; all cells with a value of 1 should be included. 
-
-
-  allocate(ncells(n3))
- 
-  ncells = count(topo_read>UNDEF,1) !The number of cells which are defined in the 1 dimension
-
-  ncount=0
-
-  nini(1) = 2
-
-  n=2 !counter
-  
-  do j=1,n3
-      ncount=ncount+ncells(j) !add the number of cells defined in the current column
-      if (ncount .ge. ntotal/(numtasks-1)) then !>= total number of defined cells/number of threads
-          nini(n) = j-1 !Telling it which row it needs to start in, to divide up the work equally, so each task handles the same number of cells.
-          ncount = ncells(j) !reset the ncount for the next task
-          n = n+1
-      endif
-      if(n .eq. numtasks) exit
-  end do
-
-  deallocate(topo_read,ncells)
-
-  return
-
-end subroutine dividedomain
-
-  
-!********************************************************************************************************
-
-subroutine check_err(statusnc)
-
-  use netcdf
-  integer statusnc
-
-  if(statusnc.ne. nf90_noerr) then
-      stop 'Stopped due to a catch in the check_err subroutine'
-  endif
-
-end subroutine check_err
-
-!********************************************************************************************************
-
-
-program coupled_GW_SW
-
-  use netcdf
-  use mpi
-
-  implicit none !ensures you don't create any variables without explicitly defining their type
-
-!define all variables:
-
-!character:
-character*8 :: region
-character*60 :: surfdatadir
-character*100 :: filetopo,filefdepth,fileksat,filerech
-
-
-!integer:
-integer n2, n3, ntotal, iret, ncid, varid, n, j, i, nmax, numbertotal, numbercount, iter, error, &
-numberold, ierr, pid, numtasks, rc, tasktype, status(MPI_STATUS_SIZE), columntype, columntypeint, &
-fine, n_use, n2_use, col, row, converged, counter, Merge_size
-
-integer,allocatable :: domblock(:), domblocksmall(:), nini(:), nend(:)
-integer*1, allocatable, dimension(:) :: maskline, T
-integer*1, allocatable, dimension (:,:) :: landmask, maskold, watermask,mask
-
-
-!real:
-real thres, d0, d1, d2, d3, deltat, dx, dy, xn, xs, q, total, upvalue, downvalue, &
-leftvalue, rightvalue, water, water1, water2, diff_total, maxdiff, placeholder, delta_xy, &
-SEDGE,div_count
-
-real, allocatable, dimension(:) :: alpha, xlat, alphamonth, hz_1D, area, area_use
-
-real, allocatable, dimension(:,:) :: topo, wtd, kcell, ksat, head, qlat, rechmean, fdepth, &
-topo_read, wtd_read, fdepth_read, ksat_read, rech_read, rech_month_read, rech_month, wtd_save, &
-h, hold, diff, hz_read, hold_read, topo_use, wtd_use, diff_coarse, arr,wtdglob
-
-real, parameter :: UNDEF = -1.0E+7
-REAL(KIND=8),PARAMETER :: pi=3.141592653589793D0+0
-
-!*******************************************************************************************
-
-  call MPI_INIT(ierr)       !Initialise MPI
-  if (ierr .ne. MPI_SUCCESS) then       !Error catching - this part should never run.
-      print *,'Error starting MPI program. Terminating.'
-      call MPI_ABORT(MPI_COMM_WORLD,rc,ierr)
-  end if
-
-
-!*******************************************************************************************
-
-!set global parameters:
-  n2 = 2000 !number of cells in x and y directions
-  n3 = 1000
-  region = 'Mad_' !start of file name for the files. Limit 8 characters. 
-  surfdatadir = 'surfdata/' !folder names for the data, limit 60 characters. Topo, fdepth, and rech go here. 
-!ksat is not within a folder since the same one is being used for all times. 
-
-  Thres = 0.001 !when to stop calculating - 0.01, 0.005, or 0.001. This is the finest option. 
-  SEDGE = -27 !southern most latitude of your domain
-
-  delta_xy = 120
-  deltat = (365.*24.*3600.) !seconds in an annual timestep
-
-!input files:
-
-  filetopo = trim(surfdatadir)//trim(region)//'021000_topo_rotated.nc'
-  filefdepth = trim(surfdatadir)//trim(region)//'021000_fslope_rotated.nc' !CHANGE TO FDEPTH
-  filerech = trim(surfdatadir)//trim(region)//'021000_rech_rotated.nc'
-  fileksat = trim(surfdatadir)//trim(region)//'ksat_rotated.nc'
-
-!output text file:
-
-  open (15,file=trim(region)//'output_equilibrium_coupled.txt') 
-
-!different increments to use to move water table depth:
-
-  d0 = Thres/2
-  d1 = 0.05
-  d2 = 0.1
-  d3 = 0.25
-
-!get the number of tasks available
-  call MPI_COMM_RANK(MPI_COMM_WORLD,pid,ierr)
-  call MPI_COMM_SIZE(MPI_COMM_WORLD,numtasks,ierr)
-  print *,'Number of tasks=',numtasks,'My rank=',pid
- 
-!allocate array space, the size of the number of tasks available
-
-  allocate(nini(1:numtasks-1))
-  allocate(nend(1:numtasks-1))
-  allocate(domblock(1:numtasks-1))
-  allocate(domblocksmall(1:numtasks-1))
-  allocate(maskline(n2))    
-
-
-  call MPI_TYPE_CONTIGUOUS(numtasks-1,MPI_INTEGER,tasktype,ierr) !creates a contiguous datatype. The new datatype is called tasktype
-  call MPI_Type_commit(tasktype,ierr)
-
-
-!divide the domain among tasks:
-
-  if(pid .eq. 0) then
-      write(15,*) 'PID = 0'
-      call dividedomain(n2,n3,numtasks,nini,filetopo,ntotal) !Divides up the work equally among all of the ranks, by number of defined land cells.
-      write (15,*) 'Dividedomain done'
-      print *,'dividedomain done'
-
-      nend(numtasks-1) = n3+1 !define where each task must finish
-      do n=2,numtasks-1
-          nend(n-1) = nini(n) -1 !moving everything in the list along one space - the column to end in for each task.
-      end do
-      
-      do n=1,numtasks-1
-          call MPI_send(nini(1),1,tasktype,n,1,MPI_COMM_WORLD,ierr) !because only PID=0 has these values right now, so we have to send them out. 
-          call MPI_send(nend(1),1,tasktype,n,20,MPI_COMM_WORLD,ierr)
-          call MPI_send(ntotal,1,MPI_INTEGER,n,2001,MPI_COMM_WORLD,ierr)
-      end do
-  else
-      call MPI_recv(nini(1),1,tasktype,0,1,MPI_COMM_WORLD,status,ierr) !receive what was sent above.
-      call MPI_recv(nend(1),1,tasktype,0,20,MPI_COMM_WORLD,status,ierr)
-      call MPI_recv(ntotal,1,MPI_INTEGER,0,2001,MPI_COMM_WORLD,status,ierr)
-  endif    
-
-
-
-  do n=1, numtasks-1
-      nmax = nend(n) - nini(n) + 4 !max number of columns we have in this group
-
-      call MPI_TYPE_CONTIGUOUS(n2*nmax,MPI_REAL,domblock(n),ierr)
-      call MPI_type_commit(domblock(n),ierr)
-
-
-      call MPI_TYPE_CONTIGUOUS(n2*(nmax-3),MPI_REAL,domblocksmall(n),ierr)
-      call MPI_type_commit(domblocksmall(n),ierr)
-  end do
-
-  call MPI_TYPE_CONTIGUOUS(n2,MPI_REAL,columntype,ierr)
-  call MPI_type_commit(columntype,ierr)
-
-  call MPI_TYPE_CONTIGUOUS(n2,MPI_INTEGER1,columntypeint,ierr)
-  call MPI_type_commit(columntypeint,ierr)
-
-
-
-
-!Get the changing cell areas across different latitudes:
-
-  dy = 6370000.*pi/(180.*delta_xy) !radius of the earth * pi/number of cells in a half-circle of the globe. This should equal the height of each cell in the N-S direction. 
-
-  dx = dy
-
-  if(pid .gt. 0) then
-      allocate(xlat(n2))
-      allocate(area(n2))
-      allocate(alpha(n2))
-      allocate(alphamonth(n2))
-
-      do j=1, n2 !changing area of cell depending on its latitude
-          xlat(j) = (float(j)/delta_xy + SEDGE)*pi/180.
-          xs = (float(2*(j)-1)/(delta_xy*2.)+SEDGE)*pi/180. !Latitude on southern cell edge
-          xn = (float(2*(j)+1)/(delta_xy*2.)+SEDGE)*pi/180. !latitude on northern cell edge
-          
-          placeholder = dy*6370000.*(sin(xn)-sin(xs))/2.
-          area(j) = placeholder !final cell area for that latitude: trapezoid dy * dx
-
-          alpha(j) = deltat/placeholder
-          alphamonth(j) = (deltat/12.)/placeholder
-      end do
-  end if
-
-
-
-!*******************************************************************************************
-
-
-!import all of the data:
-
-  if(pid .eq. 0) then
-
-      allocate(wtd_read(n2,n3))
-      wtd_read = 0. 
-
-      allocate(topo_read(n2,n3))
-     
-      iret = nf90_open(filetopo,0,ncid) !reading in the topo
-      call check_err(iret)
-
-      iret = nf90_inq_varid(ncid,'value',varid)
-      call check_err(iret)
-
-      iret = nf90_get_var(ncid,varid,topo_read)
-      call check_err(iret)
-
-      iret = nf90_close(ncid)
-      call check_err(iret)
-
-
-      where(topo_read .le. UNDEF) topo_read = 0. !change undefined cells to 0
- 
- 
-      allocate(ksat_read(n2,n3))
-       
-      iret = nf90_open(fileksat,0,ncid) !reading in the ksat
-      call check_err(iret)
-
-      iret = nf90_inq_varid(ncid,'value',varid)
-      call check_err(iret)
-
-      iret = nf90_get_var(ncid,varid,ksat_read)
-      call check_err(iret)
-
-      iret = nf90_close(ncid)
-      call check_err(iret)
-
-
-      allocate(rech_read(n2,n3))
-      allocate(rech_month_read(n2,n3))
-     
-      iret = nf90_open(filerech,0,ncid) !reading in the recharge file
-      call check_err(iret)
-
-      iret = nf90_inq_varid(ncid,'value',varid)
-      call check_err(iret)
-
-      iret = nf90_get_var(ncid,varid,rech_read)
-      call check_err(iret)
-
-      iret = nf90_close(ncid)
-      call check_err(iret)
-
-!####################################################################################### potentially change with lakes
-      rech_read = max(rech_read,0.) !setting it so recharge can only be positive
-      rech_month_read = (rech_read/12.)  
-
-      allocate(fdepth_read(n2,n3))
-    
-      iret = nf90_open(filefdepth,0,ncid) !reading in the fdepth
-      call check_err(iret)
-
-      iret = nf90_inq_varid(ncid,'value',varid)
-      call check_err(iret)
-
-      iret = nf90_get_var(ncid,varid,fdepth_read)
-      call check_err(iret)
-
-      iret = nf90_close(ncid)
-      call check_err(iret)
-
-      where(fdepth_read .le. 0.0001) fdepth_read = 0.0001
-
-!now send everything we have opened:
-
-      do n=1,numtasks-2
-          call MPI_send(topo_read(1,nini(n)-1),1,domblock(n),n,1,MPI_COMM_WORLD,ierr)
-          call MPI_send(wtd_read(1,nini(n)-1),1,domblock(n),n,3,MPI_COMM_WORLD,ierr)
-          call MPI_send(ksat_read(1,nini(n)-1),1,domblock(n),n,5,MPI_COMM_WORLD,ierr)
-          call MPI_send(rech_read(1,nini(n)-1),1,domblock(n),n,6,MPI_COMM_WORLD,ierr)
-          call MPI_send(rech_month_read(1,nini(n)-1),1,domblock(n),n,7,MPI_COMM_WORLD,ierr)
-          call MPI_send(fdepth_read(1,nini(n)-1),1,domblock(n),n,8,MPI_COMM_WORLD,ierr)
-      end do
-
-      call MPI_send(topo_read(1,nini(numtasks-1)-1),1,domblocksmall(numtasks-1),numtasks-1,1,MPI_COMM_WORLD,ierr)
-      call MPI_send(wtd_read(1,nini(numtasks-1)-1),1,domblocksmall(numtasks-1),numtasks-1,3,MPI_COMM_WORLD,ierr)
-      call MPI_send(ksat_read(1,nini(numtasks-1)-1),1,domblocksmall(numtasks-1),numtasks-1,5,MPI_COMM_WORLD,ierr)
-
-      call MPI_send(rech_read(1,nini(numtasks-1)-1),1,domblocksmall(numtasks-1),numtasks-1,6,MPI_COMM_WORLD,ierr)
-      call MPI_send(rech_month_read(1,nini(numtasks-1)-1),1,domblocksmall(numtasks-1),numtasks-1,7,MPI_COMM_WORLD,ierr)
-      call MPI_send(fdepth_read(1,nini(numtasks-1)-1),1,domblocksmall(numtasks-1),numtasks-1,8,MPI_COMM_WORLD,ierr)
-
-   
-      call MPI_send(topo_read(1,1),1,columntype,numtasks-1,1,MPI_COMM_WORLD,ierr)
-      call MPI_send(wtd_read(1,1),1,columntype,numtasks-1,3,MPI_COMM_WORLD,ierr)
-      call MPI_send(ksat_read(1,1),1,columntype,numtasks-1,5,MPI_COMM_WORLD,ierr)
-      call MPI_send(rech_read(1,1),1,columntype,numtasks-1,6,MPI_COMM_WORLD,ierr)
-      call MPI_send(rech_month_read(1,1),1,columntype,numtasks-1,7,MPI_COMM_WORLD,ierr)
-      call MPI_send(fdepth_read(1,1),1,columntype,numtasks-1,8,MPI_COMM_WORLD,ierr)
-   
-      call MPI_send(topo_read(1,2),1,columntype,numtasks-1,1,MPI_COMM_WORLD,ierr)
-      call MPI_send(wtd_read(1,2),1,columntype,numtasks-1,3,MPI_COMM_WORLD,ierr)
-      call MPI_send(ksat_read(1,2),1,columntype,numtasks-1,5,MPI_COMM_WORLD,ierr)
-      call MPI_send(rech_read(1,2),1,columntype,numtasks-1,6,MPI_COMM_WORLD,ierr)
-      call MPI_send(rech_month_read(1,2),1,columntype,numtasks-1,7,MPI_COMM_WORLD,ierr)
-      call MPI_send(fdepth_read(1,2),1,columntype,numtasks-1,8,MPI_COMM_WORLD,ierr)
-
-   
-      call MPI_send(topo_read(1,3),1,columntype,numtasks-1,1,MPI_COMM_WORLD,ierr)
-      call MPI_send(wtd_read(1,3),1,columntype,numtasks-1,3,MPI_COMM_WORLD,ierr)
-      call MPI_send(ksat_read(1,3),1,columntype,numtasks-1,5,MPI_COMM_WORLD,ierr)
-      call MPI_send(rech_read(1,3),1,columntype,numtasks-1,6,MPI_COMM_WORLD,ierr)
-      call MPI_send(rech_month_read(1,3),1,columntype,numtasks-1,7,MPI_COMM_WORLD,ierr)
-      call MPI_send(fdepth_read(1,3),1,columntype,numtasks-1,8,MPI_COMM_WORLD,ierr)
-
-  
-      deallocate(topo_read)
-      deallocate(ksat_read)
-      deallocate(wtd_read)
-      deallocate(rech_read)
-      deallocate(rech_month_read)
-      deallocate(fdepth_read)
-
-  else
- 
-      allocate(topo(n2,nmax))
-      allocate(wtd(n2,nmax))
-      allocate(ksat(n2,nmax))
-      allocate(rechmean(n2,nmax))
-      allocate(rech_month(n2,nmax))
-      allocate(kcell(n2,nmax))
-      allocate(head(n2,nmax))
-      allocate(qlat(n2,nmax))
-      allocate(maskold(n2,nmax))
-      allocate(mask(n2,nmax))
-      allocate(fdepth(n2,nmax))
-      allocate(landmask(n2,nmax))
-
-      if(pid.lt.numtasks-1)then
-
-          call MPI_recv(topo(1,1),1,domblock(pid),0,1,MPI_COMM_WORLD,status,ierr) !receiving everthing that was sent above     
-          call MPI_recv(wtd(1,1),1,domblock(pid),0,3,MPI_COMM_WORLD,status,ierr)
-          call MPI_recv(ksat(1,1),1,domblock(pid),0,5,MPI_COMM_WORLD,status,ierr)
-          call MPI_recv(rechmean(1,1),1,domblock(pid),0,6,MPI_COMM_WORLD,status,ierr)
-          call MPI_recv(rech_month(1,1),1,domblock(pid),0,7,MPI_COMM_WORLD,status,ierr)
-          call MPI_recv(fdepth(1,1),1,domblock(pid),0,8,MPI_COMM_WORLD,status,ierr)
-
-
-      else
-
-          call MPI_recv(topo(1,1),1,domblocksmall(pid),0,1,MPI_COMM_WORLD,status,ierr)
-          call MPI_recv(wtd(1,1),1,domblocksmall(pid),0,3,MPI_COMM_WORLD,status,ierr)
-          call MPI_recv(ksat(1,1),1,domblocksmall(pid),0,5,MPI_COMM_WORLD,status,ierr)
-
-          call MPI_recv(rechmean(1,1),1,domblocksmall(pid),0,6,MPI_COMM_WORLD,status,ierr)
-          call MPI_recv(rech_month(1,1),1,domblocksmall(pid),0,7,MPI_COMM_WORLD,status,ierr)
-          call MPI_recv(fdepth(1,1),1,domblocksmall(pid),0,8,MPI_COMM_WORLD,status,ierr)
-          call MPI_recv(topo(1,nmax-2),1,columntype,0,1,MPI_COMM_WORLD,status,ierr)
-          call MPI_recv(wtd(1,nmax-2),1,columntype,0,3,MPI_COMM_WORLD,status,ierr)
-          call MPI_recv(ksat(1,nmax-2),1,columntype,0,5,MPI_COMM_WORLD,status,ierr)
-          call MPI_recv(rechmean(1,nmax-2),1,columntype,0,6,MPI_COMM_WORLD,status,ierr)
-          call MPI_recv(rech_month(1,nmax-2),1,columntype,0,7,MPI_COMM_WORLD,status,ierr)
-          call MPI_recv(fdepth(1,nmax-2),1,columntype,0,8,MPI_COMM_WORLD,status,ierr)
-   
-          call MPI_recv(topo(1,nmax-1),1,columntype,0,1,MPI_COMM_WORLD,status,ierr)
-          call MPI_recv(wtd(1,nmax-1),1,columntype,0,3,MPI_COMM_WORLD,status,ierr)
-          call MPI_recv(ksat(1,nmax-1),1,columntype,0,5,MPI_COMM_WORLD,status,ierr)
-          call MPI_recv(rechmean(1,nmax-1),1,columntype,0,6,MPI_COMM_WORLD,status,ierr)
-          call MPI_recv(rech_month(1,nmax-1),1,columntype,0,7,MPI_COMM_WORLD,status,ierr)
-          call MPI_recv(fdepth(1,nmax-1),1,columntype,0,8,MPI_COMM_WORLD,status,ierr)
-
-          call MPI_recv(topo(1,nmax),1,columntype,0,1,MPI_COMM_WORLD,status,ierr)
-          call MPI_recv(wtd(1,nmax),1,columntype,0,3,MPI_COMM_WORLD,status,ierr)
-          call MPI_recv(ksat(1,nmax),1,columntype,0,5,MPI_COMM_WORLD,status,ierr)
-          call MPI_recv(rechmean(1,nmax),1,columntype,0,6,MPI_COMM_WORLD,status,ierr)
-          call MPI_recv(rech_month(1,nmax),1,columntype,0,7,MPI_COMM_WORLD,status,ierr)   
-          call MPI_recv(fdepth(1,nmax),1,columntype,0,8,MPI_COMM_WORLD,status,ierr)   
-      endif
-   
-
-      maskold = 1 !This is just being done ahead of the big loop, maskold is used to show which cells still need to be processed. 
-      mask = 0
-      landmask = topo
-
-  endif
-
-
-!Get ready to start the groundwater loop:
-
-  iter = 0
-  numbercount = 0
-  numbertotal = ntotal
-    
-
-
-GROUNDWATER : DO while(numbertotal > ntotal/100 .and. iter < 40) !start of the main loop with conditions - number of iterations or % equilibrium. Currently set for 99% equilibrium or 400000 iterations; can be changed if this is too much
-
-      if(iter .eq. 50000) then !here we switch from annual to monthly processing. 
-          write(15,*) '50000 iterations, adjusting the values for monthly processing'
-          thres = thres/12.  !these need to be adjusted since the total water moving for a month will be 12x< than that for a year, so the threshold must also be smaller because of the way we decide if it's at equilibrium. 
-          d0 = d0/12.
-          d1 = d1/12.
-          d2 = d2/12.
-          d3 = d3/12.
-          deltat = deltat/12.
-          alpha = alphamonth
-          rechmean = rech_month
-          maskold = 1          !because we changed the threshold, so we want to recheck all the cells. 
-          numbertotal = ntotal
-      endif
-
-      iter = iter + 1 ! count the iterations
-
-
-      if (pid.eq.0)then !just for checking how far the run is
-          write(15,*) 'PID = 0. Numbertotal:', numbertotal, 'ntotal:', ntotal, 'iter number:', iter
-      endif
-
-      numbercount = 0
-
-      if(mod(float(iter),10000.) .eq. 0.) then  !save the data in case it crashes or you need multiple runs to reach equilibrium
-          if(pid.eq.0)then
-              allocate(wtd_save(n2,n3))
-              open(23,file=trim(region)//'equilibrium_GW_SW.dat',form='unformatted',access='stream')
-
-              do n=1,numtasks-1
-                  write(15,*) 'receiving wtd',n   
-                  call MPI_recv(wtd_save(1,nini(n)),1,domblocksmall(n),n,8,MPI_COMM_WORLD,status,ierr)
-              end do
-
-              write (23,rec=1)((wtd_save(i,j),i=1,n2),j=1,n3)
-           
-              deallocate(wtd_save)
-
-          else
-              call MPI_send(wtd(1,2),1,domblocksmall(pid),0,8,MPI_COMM_WORLD,ierr)
-          endif
-      endif
-
-
-
-     IF (pid.gt.0) then
-          mask = 0
-          nmax = nend(pid) - nini(pid)
-          do j=1, nmax+1
-              do i=1, n2
-                  if(fdepth(i,j) .gt. 0 .and.(maskold(i,j).gt.0.or.j.eq.1.or.j.eq.nmax+1)) then !maskold is used to stop us from repeating all of the steps on cells which have already reached equilibrium. 
-                      head(i,j) = topo(i,j) + wtd(i,j) !gives the water table height (same as land surface if a wtd isn't loaded in), which = head
-                      if(wtd(i,j) .lt. -1.5) then
-!work out hydraulic conductivity for each cell
-                          kcell(i,j) = fdepth(i,j) *ksat(i,j)*exp((wtd(i,j)+1.5)/fdepth(i,j)) !This is equation S6 from the paper
-                      elseif(wtd(i,j).le.0)then
-                          kcell(i,j) = ksat(i,j)*(wtd(i,j)+1.5+fdepth(i,j)) !equation S4 from the paper 
-                      else
-                          kcell(i,j) = ksat(i,j)*(0+1.5+fdepth(i,j)) !maxes out when water is at the surface, to avoid instabilities in surface water movement.
-                      endif
-                  endif
-              end do
-          end do
-
-
-        do j=2,nmax
-              do i=2,n2-1
-
-                  if(landmask(i,j) .gt. 0 .and. maskold(i,j).gt.0) then
-                      q=0.
-                      !north
-                      q  = q + (kcell(i,j+1)+kcell(i,j))*(head(i,j+1)-head(i,j)) * cos(xlat(j)+pi/(180.*delta_xy*2.))   
-!it seems like we are getting the total which will be discharged from each cell
-                      !south
-                      q  = q + (kcell(i,j-1)+kcell(i,j))*(head(i,j-1)-head(i,j)) * cos(xlat(j)-pi/(180.*delta_xy*2.))
-                      !west
-                      q  = q + (kcell(i-1,j)+kcell(i,j))*(head(i-1,j)-head(i,j)) / cos(xlat(j))
-                      !east
-                      q  = q + (kcell(i+1,j)+kcell(i,j))*(head(i+1,j)-head(i,j)) / cos(xlat(j))
-                      qlat(i,j)=alpha(j)*q  
-!I think multiplying it with alpha gets the total that will be discharged as it builds up over that whole time. 
-
-!mm -> m
-                      total=rechmean(i,j)*1.e-3 + qlat(i,j)  
-                     ! total = rechmean(i,j) + qlat(i,j)
-                      numberold = numbercount
-
-                    
-
-              !       As recharge is fixed, the following applies:
-                     !       (a) if total <0, meaning too much lateral flows i.e., water table is too high.
-                     !       (b) if total >0, meaning too little lateral flow, i.e., water table is too low.
-
-                      if(total .lt. -1.) then   !adjustment size depending on how far off it is
-                          wtd(i,j) = wtd(i,j) -d3 !we use d0-d3 as different size increments of adjustment
-                          numbercount = numbercount + 1 !and count the cell as not yet being in equilibrium. 
-                      elseif (total .lt. -0.25) then
-                          wtd(i,j) = wtd(i,j) -d2
-                          numbercount = numbercount + 1
-                      elseif (total .lt. -0.1) then
-                          wtd(i,j) = wtd(i,j) -d1 
-                          numbercount = numbercount + 1
-                          
-                      elseif (total .lt. -thres) then
-                          wtd(i,j) = wtd(i,j) -d0
-                          numbercount = numbercount + 1
-
-!##############################################################################################################change for lakes
-                      elseif(total .gt. 1.) then                  
-                          wtd(i,j) = wtd(i,j) +d3
-                          numbercount = numbercount + 1
-                      elseif (total .gt. 0.25 ) then
-                          wtd(i,j) = wtd(i,j) +d2
-                          numbercount = numbercount + 1
-                      elseif (total .gt. 0.1 ) then
-                          wtd(i,j) = wtd(i,j) +d1 
-                          numbercount = numbercount + 1
-                      elseif (total .gt. thres ) then
-                          wtd(i,j) = wtd(i,j) +d0
-                          numbercount = numbercount + 1
-                      !things which are between -thres and thres do not change; they are in equilibrium.
-                      endif
-
-
-                     if (numberold .ne. numbercount) then
-                         mask(i+1,j) =1 !tag cells to show they are still not in equilibrium.
-                         mask(i-1,j) = 1
-                         mask(i,j+1) = 1
-                         mask(i,j-1) = 1
-                         mask(i,j) = 1
-                     endif
- 
-
-                  endif
-              end do
-          end do
-
-          maskold = mask  !to record which cells still need to be processed
-          numbertotal = numbercount !total number of cells still out of equilibrium this iteration
-
-!send and receive the lines on either side of each section to allow for flow across these lines:
-          if(pid .eq. 1) then
-              call MPI_send(wtd(1,nmax-1),1,columntype,2,0,MPI_COMM_WORLD,ierr)
-              call MPI_send(maskold(1,nmax),1,columntypeint,2,1,MPI_COMM_WORLD,ierr) !so we send out the border part of our wtd and our mask
-
-              call MPI_recv(wtd(1,nmax),1,columntype,2,0,MPI_COMM_WORLD,status,ierr)
-              call MPI_recv(maskline(1),1,columntypeint,2,1,MPI_COMM_WORLD,status,ierr) !and we receive it from the neighbour
-
-              do i=1,n2
-                  maskold(i,nend(1)-1) = maskold(i,nend(1)-1)+maskline(i) !and then we add that end line of the mask to what we already have, so that any cells which were out of equilibrium on EITHER side of the line get included in the next round of processing. 
-              end do
-
-
-          elseif (pid .eq. numtasks-1) then     !and, continue to do this for all of the different tasks. We separate odd and even to allow our sends and receives to work without creating a blockage. 
-              if (mod(pid,2) .eq.numtasks - 1) then
-                  call MPI_recv(wtd(1,1),1,columntype,pid-1,0,MPI_COMM_WORLD,status,ierr)
-                  call MPI_recv(maskline(1),1,columntypeint,pid-1,1,MPI_COMM_WORLD,status,ierr)
-              
-                  call MPI_send(wtd(1,2),1,columntype,pid-1,0,MPI_COMM_WORLD,ierr)
-                  call MPI_send(maskold(1,1),1,columntypeint,pid-1,1,MPI_COMM_WORLD,ierr)
-
-                  do i=1,n2
-                      maskold(i,2)=maskold(i,2)+maskline(i)
-                  end do
-
-
-
-              else
-                  call MPI_send(wtd(1,2),1,columntype,pid-1,0,MPI_COMM_WORLD,ierr)
-                  call MPI_send(maskold(1,1),1,columntypeint,pid-1,1,MPI_COMM_WORLD,ierr)
-
-                  call MPI_recv(wtd(1,1),1,columntype,pid-1,0,MPI_COMM_WORLD,status,ierr)
-                  call MPI_recv(maskline(1),1,columntypeint,pid-1,1,MPI_COMM_WORLD,status,ierr)
-
-                  do i=1,n2
-                      maskold(i,2)=maskold(i,2)+maskline(i)
-                  end do
-
-
-
-              endif
-          else
-              nmax = nend(pid) - nini(pid)+1
-              if(mod(pid,2).eq.0) then
-                  call MPI_recv(wtd(1,nmax),1,columntype,pid+1,0,MPI_COMM_WORLD,status,ierr)
-                  call MPI_recv(wtd(1,1),1,columntype,pid-1,0,MPI_COMM_WORLD,status,ierr)
-                  call MPI_recv(maskline(1),1,columntypeint,pid+1,1,MPI_COMM_WORLD,status,ierr)
-
-                  do i=1,n2
-                      maskold(i,nmax-1) = maskold(i,nmax-1)+maskline(i)
-                  end do
-
-                  call MPI_recv(maskline(1),1,columntypeint,pid-1,1,MPI_COMM_WORLD,status,ierr)
-
-                  do i=1,n2
-                      maskold(i,2) = maskold(i,2) + maskline(i)
-                  end do
-
-                  call MPI_send(wtd(1,nmax-1),1,columntype,pid+1,0,MPI_COMM_WORLD,ierr)
-                  call MPI_send(wtd(1,2),1,columntype,pid-1,0,MPI_COMM_WORLD,ierr)
-                  call MPI_send(maskold(1,nmax),1,columntypeint,pid+1,1,MPI_COMM_WORLD,ierr)
-                  call MPI_send(maskold(1,1),1,columntypeint,pid-1,1,MPI_COMM_WORLD,ierr)
-              else
-                  call MPI_send(wtd(1,nmax-1),1,columntype,pid+1,0,MPI_COMM_WORLD,ierr)
-                  call MPI_send(wtd(1,2),1,columntype,pid-1,0,MPI_COMM_WORLD,ierr)
-                  call MPI_send(maskold(1,nmax),1,columntypeint,pid+1,1,MPI_COMM_WORLD,ierr)
-                  call MPI_send(maskold(1,1),1,columntypeint,pid-1,1,MPI_COMM_WORLD,ierr)
-
-                  call MPI_recv(wtd(1,nmax),1,columntype,pid+1,0,MPI_COMM_WORLD,status,ierr)
-                  call MPI_recv(wtd(1,1),1,columntype,pid-1,0,MPI_COMM_WORLD,status,ierr)
-                  call MPI_recv(maskline(1),1,columntypeint,pid+1,1,MPI_COMM_WORLD,status,ierr)
-
-
-                  do i=1,n2
-                      maskold(i,nmax-1)=maskold(i,nmax-1)+maskline(i)
-                  end do
-
-
-
-                  call MPI_recv(maskline(1),1,columntypeint,pid-1,1,MPI_COMM_WORLD,status,ierr)
-
-                  do i=1,n2
-                      maskold(i,2) = maskold(i,2)+maskline(i)
-                  end do
-
-
-              endif
-        endif
-
-      ENDIF
-
-
-      call MPI_ALLREDUCE(numbercount,numbertotal,1,MPI_INTEGER,mpi_sum,MPI_COMM_WORLD,ierr) !adds together results from multiple threads
-!updates numbertotal
-
-
-
-
-
-
-
-
-
-
-      if(mod(iter,10).eq.0)then
-
-          write (15,*) 'starting with the surface water loop'
-!reset variables to 0
-              converged = 0
-              counter = 0
-              diff_total = 0
-              fine = 0
-          if(iter.gt.180000)then
-              fine=1
-          endif
-
-
-
-          SURFACE: do while(converged .eq. 0) 
-          
-              counter = counter + 1
-
-
-              if(counter .eq.50)then    !select threshold here. Consider a better way to threshold or a max number of iterations if it isn't reaching that. BUT note it'll sometimes level out for a while and then still be able to take a big jump to improvement, so it's not so simple as just looking for when it levels out! 
-                  print *,'reached max iterations',diff_total
-                  converged = 1
-              endif
-
-              if(counter .gt.5 .and. diff_total .lt.1)then
-                  print *,'success'!,diff_total
-                  converged = 1
-              endif
-
-              if(pid.ne.0)then
-                  Merge_size = n2_use*n_use           !Note that this may be faster with a smaller value. Largely because the actual sort takes longer, although the number of iterations may sometimes also be higher despite that not making much sense
-    !Also note if unsure - a smaller value may only partially sort the array, but a too-large value may fill with zeros! 
-                  allocate(T((Merge_size+1)/2))
-              endif
-
-
-              if (pid .eq. 0) then
-
-                  print *,'Surface water counter',counter
-                  print *,'max',diff_total
-
- 
-              else !Any PID that is not 0
-
-                  hold_read = wtd
-                  nmax = nend(pid) - nini(pid) +3  
-
-
-                  allocate(hz_read(n2,nmax+1))
-                  allocate(diff(n2,nmax+1))
-
-                  hz_read = max(topo,topo+wtd) !water moves on the surface, so it must be AT LEAST the height of the topography, or if there is surface water then it's topo + wtd
-
-                  allocate(hz_1D(n2*nmax))  !Convert the array to a 1D for the mergesort
-
-                  do i=1,n2
-!print *,'wth',i
-                      hz_1D(((i-1)*nmax)+1:i*nmax) = hz_read(i,1:nmax) !unpack hz into a 1D array
-                  end do
-
-
-                  allocate(arr(2,n2*nmax))    !Create an array of the indices, for picking which cells to process first
-                  do row=1,n2
-                      arr(1,((row-1)*nmax)+1:row*nmax)=row
-                  end do
-
-                  do row=1,n2
-                      do col = 1,nmax
-                          arr(2,(row-1)*nmax+col)=col
-                      end do
-                  end do
-
-                  call MergeSort(hz_1D,Merge_size,T,arr)  !Sort to obtain order for processing the array - water flows from the highest cells first
-
-
-                  COLS1: do i=2,nmax
-                      ROWS1:do j=2,n2
-
-                          row = arr(1,n2*nmax-(j-1)-(i-1)*n2) !get the next item in the sorted list to be processed, from the sorted index array
-                          col = arr(2,n2*nmax-(j-1)-(i-1)*n2)
-
-
-                          if(col.ge.nmax-1)then !Doing the end two columns separately, so skip them here
-                              CYCLE
-                          endif
-
-                          if(col.le.2)then !Doing the end two columns separately, so skip them here
-                              CYCLE
-                          endif
-
-                          if(row.le.1 .or.row.ge.n2)then !Can't correctly process the very edge rows
-                              CYCLE
-                          endif
-
-
-                          if(wtd(row,col).le.0)then  !there is no surface water to move
-                              CYCLE
-                          endif
-                          if(landmask(row,col) .eq. 0) then !we are in the ocean
-                              wtd(row,col) = 0
-                          endif
-
-
-                          if(hz_read(row,col) .le. hz_read(row+1,col) .and. hz_read(row,col) &
-                          .le. hz_read(row-1,col) .and. hz_read(row,col) .le. hz_read(row,col+1) .and. &
-                          hz_read(row,col) .le. hz_read(row,col-1)) then !this is the lowest cell in the area, no water can leave
-                              CYCLE
-                          else
-                              upvalue = hz_read(row,col) - hz_read(row-1,col) !find the steepest direction, in which water would move
-                              downvalue = hz_read(row,col) - hz_read(row+1,col)
-                              leftvalue = hz_read(row,col) - hz_read(row,col-1)
-                              rightvalue = hz_read(row,col) - hz_read(row,col+1)
-            
-                              if(max(upvalue,downvalue,leftvalue,rightvalue) .le. 0.) then     !should have already eliminated this option, but in case, it's the lowest local cell    
-                                  CYCLE   
-                              elseif(max(upvalue,downvalue,leftvalue,rightvalue) .eq. upvalue) then  !choose direction which is steepest
-                                  water = min(wtd(row,col)*area(row),upvalue*area(row)/2.)         !water is the minumum of the total water available, or of half the difference between 2 cells
-                                  water1 = water/area(row-1)                                       !get height of water change in the giving and receiving cells
-                                  water2 = water/area(row)
-
-                                  wtd(row,col) = wtd(row,col) - water2                              !update water table in the cells
-                                  wtd(row-1,col) = wtd(row-1,col) + water1
-
-                                  hz_read(row,col) = hz_read(row,col) - water2                      !update hz for the rest of the calculations
-                                  hz_read(row-1,col) = hz_read(row-1,col) + water1
-
-
-
-                              elseif(max(upvalue,downvalue,leftvalue,rightvalue) .eq. downvalue) then
-                                  water = min(wtd(row,col)*area(row),downvalue*area(row)/2.)    
-                                  water1 = water/area(row+1)  
-                                  water2 = water/area(row)
-                                  wtd(row,col) = wtd(row,col) - water2
-                                  wtd(row+1,col) = wtd(row+1,col) + water1
-
-                                  hz_read(row,col) = hz_read(row,col) - water2
-                                  hz_read(row+1,col) = hz_read(row+1,col) + water1
-
-                             elseif(max(upvalue,downvalue,leftvalue,rightvalue) .eq. rightvalue) then
-                                  water = min(wtd(row,col)*area(row),rightvalue*area(row)/2.)    
-                                  water1 = water/area(row)  
-                                  water2 = water/area(row)
-                                  wtd(row,col) = wtd(row,col) - water2
-                                  wtd(row,col+1) = wtd(row,col+1) + water1
-
-                                  hz_read(row,col) = hz_read(row,col) - water2
-                                  hz_read(row,col+1) = hz_read(row,col+1) + water1
-
-                              elseif(max(upvalue,downvalue,leftvalue,rightvalue) .eq. leftvalue) then
-                                  water = min(wtd(row,col)*area(row),leftvalue*area(row)/2.)    
-                                  water1 = water/area(row)  
-                                  water2 = water/area(row)
-                                  wtd(row,col) = wtd(row,col) - water2
-                                  wtd(row,col-1) = wtd(row,col-1) + water1
-
-                                  hz_read(row,col) = hz_read(row,col) - water2
-                                  hz_read(row,col-1) = hz_read(row,col-1) + water1
-
-                              endif    
-                          endif
-
-  
-                      end do ROWS1
-                  end do COLS1
-
-
-
-                  if(pid.eq.1)then        !send & receive the edge columns
-                      call MPI_recv(wtd(1,nmax+1),1,columntype,pid+1,8,MPI_COMM_WORLD,status,ierr)
-                      call MPI_recv(wtd(1,nmax),1,columntype,pid+1,9,MPI_COMM_WORLD,status,ierr)
-                      call MPI_send(wtd(1,3),1,columntype,numtasks-1,8,MPI_COMM_WORLD,ierr)
-                      call MPI_send(wtd(1,2),1,columntype,numtasks-1,9,MPI_COMM_WORLD,ierr)
-
-                      call MPI_recv(hz_read(1,nmax+1),1,columntype,pid+1,8,MPI_COMM_WORLD,status,ierr)
-                      call MPI_recv(hz_read(1,nmax),1,columntype,pid+1,9,MPI_COMM_WORLD,status,ierr)
-                      call MPI_send(hz_read(1,3),1,columntype,numtasks-1,8,MPI_COMM_WORLD,ierr)
-                      call MPI_send(hz_read(1,2),1,columntype,numtasks-1,9,MPI_COMM_WORLD,ierr)
-
-                  elseif(pid.eq.numtasks-1)then
-                      if(mod(pid,2).eq.0)then
-
-                          call MPI_recv(wtd(1,nmax+1),1,columntype,1,8,MPI_COMM_WORLD,status,ierr)
-                          call MPI_recv(wtd(1,nmax),1,columntype,1,9,MPI_COMM_WORLD,status,ierr)
-                          call MPI_send(wtd(1,3),1,columntype,pid-1,8,MPI_COMM_WORLD,ierr)   
-                          call MPI_send(wtd(1,2),1,columntype,pid-1,9,MPI_COMM_WORLD,ierr)
- 
-                          call MPI_recv(hz_read(1,nmax+1),1,columntype,1,8,MPI_COMM_WORLD,status,ierr)
-                          call MPI_recv(hz_read(1,nmax),1,columntype,1,9,MPI_COMM_WORLD,status,ierr)
-                          call MPI_send(hz_read(1,3),1,columntype,pid-1,8,MPI_COMM_WORLD,ierr)   
-                          call MPI_send(hz_read(1,2),1,columntype,pid-1,9,MPI_COMM_WORLD,ierr)
- 
-                      else
-
-                          call MPI_send(wtd(1,3),1,columntype,pid-1,8,MPI_COMM_WORLD,ierr)   
-                          call MPI_send(wtd(1,2),1,columntype,pid-1,9,MPI_COMM_WORLD,ierr)
-                          call MPI_recv(wtd(1,nmax+1),1,columntype,1,8,MPI_COMM_WORLD,status,ierr)
-                          call MPI_recv(wtd(1,nmax),1,columntype,1,9,MPI_COMM_WORLD,status,ierr)
- 
-                          call MPI_send(hz_read(1,3),1,columntype,pid-1,8,MPI_COMM_WORLD,ierr)   
-                          call MPI_send(hz_read(1,2),1,columntype,pid-1,9,MPI_COMM_WORLD,ierr)
-                          call MPI_recv(hz_read(1,nmax+1),1,columntype,1,8,MPI_COMM_WORLD,status,ierr)
-                          call MPI_recv(hz_read(1,nmax),1,columntype,1,9,MPI_COMM_WORLD,status,ierr)
-
-
-                      endif
-
-                  else
-                      if(mod(pid,2).eq.0)then
-                          call MPI_recv(wtd(1,nmax+1),1,columntype,pid+1,8,MPI_COMM_WORLD,status,ierr)
-                          call MPI_recv(wtd(1,nmax),1,columntype,pid+1,9,MPI_COMM_WORLD,status,ierr)
-                          call MPI_send(wtd(1,3),1,columntype,pid-1,8,MPI_COMM_WORLD,ierr)
-                          call MPI_send(wtd(1,2),1,columntype,pid-1,9,MPI_COMM_WORLD,ierr)
-
-                          call MPI_recv(hz_read(1,nmax+1),1,columntype,pid+1,8,MPI_COMM_WORLD,status,ierr)
-                          call MPI_recv(hz_read(1,nmax),1,columntype,pid+1,9,MPI_COMM_WORLD,status,ierr)
-                          call MPI_send(hz_read(1,3),1,columntype,pid-1,8,MPI_COMM_WORLD,ierr)
-                          call MPI_send(hz_read(1,2),1,columntype,pid-1,9,MPI_COMM_WORLD,ierr)
-
-                      else
-                          call MPI_send(wtd(1,3),1,columntype,pid-1,8,MPI_COMM_WORLD,ierr)
-                          call MPI_send(wtd(1,2),1,columntype,pid-1,9,MPI_COMM_WORLD,ierr)
-                          call MPI_recv(wtd(1,nmax+1),1,columntype,pid+1,8,MPI_COMM_WORLD,status,ierr)
-                          call MPI_recv(wtd(1,nmax),1,columntype,pid+1,9,MPI_COMM_WORLD,status,ierr)
-
-                          call MPI_send(hz_read(1,3),1,columntype,pid-1,8,MPI_COMM_WORLD,ierr)
-                          call MPI_send(hz_read(1,2),1,columntype,pid-1,9,MPI_COMM_WORLD,ierr)
-                          call MPI_recv(hz_read(1,nmax+1),1,columntype,pid+1,8,MPI_COMM_WORLD,status,ierr)
-                          call MPI_recv(hz_read(1,nmax),1,columntype,pid+1,9,MPI_COMM_WORLD,status,ierr)
-
-                      endif
-                  endif
-
-
-                  COLS3: do col=nmax-1,nmax
-                      ROWS3:do row=2,n2
-
-
-                          if(row.eq.1 .or.row.eq.n2)then 
-                              CYCLE
-                          endif
-
-
-                          if(wtd(row,col).le.0)then
-                              CYCLE
-                          endif
- 
-                          if(landmask(row,col) .eq. 0) then
-                              wtd(row,col) = 0
-                          endif
-
-                  
-                          if(hz_read(row,col) .le. hz_read(row+1,col) .and. hz_read(row,col) &
-                          .le. hz_read(row-1,col) .and. hz_read(row,col) .le. hz_read(row,col+1) .and. &
-                          hz_read(row,col) .le. hz_read(row,col-1)) then
-                              CYCLE
-                          else
-
-                              upvalue = hz_read(row,col) - hz_read(row-1,col)
-                              downvalue = hz_read(row,col) - hz_read(row+1,col)
-                              leftvalue = hz_read(row,col) - hz_read(row,col-1)
-                              rightvalue = hz_read(row,col) - hz_read(row,col+1)
-
-                              if(max(upvalue,downvalue,leftvalue,rightvalue) .le. 0.) then         
-                                  CYCLE   
-                              elseif(max(upvalue,downvalue,leftvalue,rightvalue) .eq. upvalue) then
-                                  water = min(wtd(row,col)*area(row),upvalue*area(row)/2.)   
-                                  water1 = water/area(row-1)  
-                                  water2 = water/area(row)
-                                  wtd(row,col) = wtd(row,col) - water2
-                                  wtd(row-1,col) = wtd(row-1,col) + water1
-
-                                  hz_read(row,col) = hz_read(row,col) - water2
-                                  hz_read(row-1,col) = hz_read(row-1,col) + water1
-            
-
-                              elseif(max(upvalue,downvalue,leftvalue,rightvalue) .eq. downvalue) then
-                                  water = min(wtd(row,col)*area(row),downvalue*area(row)/2.)   
-                                  water1 = water/area(row+1)  
-                                  water2 = water/area(row)
-                                  wtd(row,col) = wtd(row,col) - water2
-                                  wtd(row+1,col) = wtd(row+1,col) + water1
-
-                                  hz_read(row,col) = hz_read(row,col) - water2
-                                  hz_read(row+1,col) = hz_read(row+1,col) + water1
-
-                              elseif(max(upvalue,downvalue,leftvalue,rightvalue) .eq. rightvalue) then
-                                  water = min(wtd(row,col)*area(row),rightvalue*area(row)/2.)   
-                                  water1 = water/area(row)  
-                                  water2 = water/area(row)
-                                  wtd(row,col) = wtd(row,col) - water2
-                                  wtd(row,col+1) = wtd(row,col+1) + water1
-
-                                  hz_read(row,col) = hz_read(row,col) - water2
-                                  hz_read(row,col+1) = hz_read(row,col+1) + water1
-
-                              elseif(max(upvalue,downvalue,leftvalue,rightvalue) .eq. leftvalue) then
-                                  water = min(wtd(row,col)*area(row),leftvalue*area(row)/2.)   
-                                  water1 = water/area(row)  
-                                  water2 = water/area(row)
-                                  wtd(row,col) = wtd(row,col) - water2
-                                  wtd(row,col-1) = wtd(row,col-1) + water1
-
-                                  hz_read(row,col) = hz_read(row,col) - water2
-                                  hz_read(row,col-1) = hz_read(row,col-1) + water1
-
-                              endif
-
-                            
-                          endif
-
-                      end do ROWS3
-                  end do COLS3
-             
-
-                  if(pid.eq.1)then  !Once again send & receive the edge columns
-                      call MPI_send(wtd(1,nmax+1),1,columntype,pid+1,8,MPI_COMM_WORLD,ierr)
-                      call MPI_send(wtd(1,nmax),1,columntype,pid+1,9,MPI_COMM_WORLD,ierr)
-                      call MPI_recv(wtd(1,3),1,columntype,numtasks-1,8,MPI_COMM_WORLD,status,ierr)
-                      call MPI_recv(wtd(1,2),1,columntype,numtasks-1,9,MPI_COMM_WORLD,status,ierr)
-
-                      call MPI_send(hz_read(1,nmax+1),1,columntype,pid+1,8,MPI_COMM_WORLD,ierr)
-                      call MPI_send(hz_read(1,nmax),1,columntype,pid+1,9,MPI_COMM_WORLD,ierr)
-                      call MPI_recv(hz_read(1,3),1,columntype,numtasks-1,8,MPI_COMM_WORLD,status,ierr)
-                      call MPI_recv(hz_read(1,2),1,columntype,numtasks-1,9,MPI_COMM_WORLD,status,ierr)
-
-                  elseif(pid.eq.numtasks-1)then
-                      if(mod(pid,2).eq.0)then
-
-
-                          call MPI_send(wtd(1,nmax+1),1,columntype,1,8,MPI_COMM_WORLD,ierr)
-                          call MPI_send(wtd(1,nmax),1,columntype,1,9,MPI_COMM_WORLD,ierr)
-                          call MPI_recv(wtd(1,3),1,columntype,pid-1,8,MPI_COMM_WORLD,status,ierr)   
-                          call MPI_recv(wtd(1,2),1,columntype,pid-1,9,MPI_COMM_WORLD,status,ierr)
-
-                          call MPI_send(hz_read(1,nmax+1),1,columntype,1,8,MPI_COMM_WORLD,ierr)
-                          call MPI_send(hz_read(1,nmax),1,columntype,1,9,MPI_COMM_WORLD,ierr)
-                          call MPI_recv(hz_read(1,3),1,columntype,pid-1,8,MPI_COMM_WORLD,status,ierr)   
-                          call MPI_recv(hz_read(1,2),1,columntype,pid-1,9,MPI_COMM_WORLD,status,ierr)
-
-
-                      else
-
-                          call MPI_recv(wtd(1,3),1,columntype,pid-1,8,MPI_COMM_WORLD,status,ierr)   
-                          call MPI_recv(wtd(1,2),1,columntype,pid-1,9,MPI_COMM_WORLD,status,ierr)
-                          call MPI_send(wtd(1,nmax+1),1,columntype,1,8,MPI_COMM_WORLD,ierr)
-                          call MPI_send(wtd(1,nmax),1,columntype,1,9,MPI_COMM_WORLD,ierr)
-
-                          call MPI_recv(hz_read(1,3),1,columntype,pid-1,8,MPI_COMM_WORLD,status,ierr)   
-                          call MPI_recv(hz_read(1,2),1,columntype,pid-1,9,MPI_COMM_WORLD,status,ierr)
-                          call MPI_send(hz_read(1,nmax+1),1,columntype,1,8,MPI_COMM_WORLD,ierr)
-                          call MPI_send(hz_read(1,nmax),1,columntype,1,9,MPI_COMM_WORLD,ierr)
-
-                      endif
-
-                  else
-                      if(mod(pid,2).eq.0)then
-                          call MPI_recv(wtd(1,3),1,columntype,pid-1,8,MPI_COMM_WORLD,status,ierr)
-                          call MPI_recv(wtd(1,2),1,columntype,pid-1,9,MPI_COMM_WORLD,status,ierr)
-                          call MPI_send(wtd(1,nmax+1),1,columntype,pid+1,8,MPI_COMM_WORLD,ierr)
-                          call MPI_send(wtd(1,nmax),1,columntype,pid+1,9,MPI_COMM_WORLD,ierr)
-
-                          call MPI_recv(hz_read(1,3),1,columntype,pid-1,8,MPI_COMM_WORLD,status,ierr)
-                          call MPI_recv(hz_read(1,2),1,columntype,pid-1,9,MPI_COMM_WORLD,status,ierr)
-                          call MPI_send(hz_read(1,nmax+1),1,columntype,pid+1,8,MPI_COMM_WORLD,ierr)
-                          call MPI_send(hz_read(1,nmax),1,columntype,pid+1,9,MPI_COMM_WORLD,ierr)
-
-                      else
-                          call MPI_send(wtd(1,nmax+1),1,columntype,pid+1,8,MPI_COMM_WORLD,ierr)
-                          call MPI_send(wtd(1,nmax),1,columntype,pid+1,9,MPI_COMM_WORLD,ierr)
-                          call MPI_recv(wtd(1,3),1,columntype,pid-1,8,MPI_COMM_WORLD,status,ierr)
-                          call MPI_recv(wtd(1,2),1,columntype,pid-1,9,MPI_COMM_WORLD,status,ierr)
-
-                          call MPI_send(hz_read(1,nmax+1),1,columntype,pid+1,8,MPI_COMM_WORLD,ierr)
-                          call MPI_send(hz_read(1,nmax),1,columntype,pid+1,9,MPI_COMM_WORLD,ierr)
-                          call MPI_recv(hz_read(1,3),1,columntype,pid-1,8,MPI_COMM_WORLD,status,ierr)
-                          call MPI_recv(hz_read(1,2),1,columntype,pid-1,9,MPI_COMM_WORLD,status,ierr)
-
-                      endif
-                  endif
-
-
-
-
-
-                  diff = abs(hold_read-wtd)
-                  maxdiff = 0
-                  maxdiff = maxval(diff)
- 
-
-                  deallocate(hz_read)
-                  deallocate(diff)
-                  deallocate(hz_1D)
-                  deallocate(arr)
-                  deallocate(T)
-
-              endif
-
-              call MPI_ALLREDUCE(maxdiff,diff_total,1,MPI_REAL,mpi_max,MPI_COMM_WORLD,ierr)
- 
-          end do SURFACE
-      endif
-
-
-   
-
-end do GROUNDWATER
-
-
-
-
-if(pid.eq.0) then !do the final water table file write
-    write(6,*) 'done; iterations = ',iter   
-    allocate(wtdglob(n2,n3))
-
-    open(23,file = trim(region)//'_water_test.dat',form='unformatted',access='stream')!'direct',recl=n2*n3) !do the final write - create the file
-    do n=1,numtasks-1
-        call MPI_recv(wtdglob(1,nini(n)),1,domblocksmall(n),n,8,MPI_COMM_WORLD,status,ierr) !receive the final wtd data from everyone
-    end do
-
-    write(23,rec=1)((wtdglob(i,j),i=1,n2),j=1,n3) !and write it to file
-    close(23)
-    print *,'wrote the groundwater file'
-    deallocate(wtdglob)
-else
-
-    call MPI_send(wtd(1,2),1,domblocksmall(pid),0,8,MPI_COMM_WORLD,ierr) !everyone sends out the final result to pid 0! 
-endif
-
-
-
-print *,'about to try deallocating',pid
-
- 
- deallocate(topo,stat=error)
-  if (error.ne.0) then
-      print *, 'topo error'
-  endif
- deallocate(wtd,stat=error)
-  if (error.ne.0) then
-      print *, 'wtd error'
-  endif
-  deallocate(ksat,stat=error)
-  if (error.ne.0) then
-      print *, 'ksat error'
-  endif
- deallocate(rechmean,stat=error)
-  if (error.ne.0) then
-      print *, 'rechmean error'
-  endif
- deallocate(rech_month,stat=error)
-  if (error.ne.0) then
-      print *, 'rech_month error'
-  endif
- deallocate(kcell,stat=error)
-  if (error.ne.0) then
-      print *, 'kcell error'
-  endif
- deallocate(head,stat=error)
-  if (error.ne.0) then
-      print *, 'head error'
-  endif 
-deallocate(qlat,stat=error)
-  if (error.ne.0) then
-      print *, 'qlat error'
-  endif
- deallocate(maskold,stat=error)
-  if (error.ne.0) then
-      print *, 'maskold error'
-  endif
- deallocate(mask,stat=error)
-  if (error.ne.0) then
-      print *, 'mask error'
-  endif
- deallocate(fdepth,stat=error)
-  if (error.ne.0) then
-      print *, 'fdepth error'
-  endif
-deallocate(landmask,stat=error)
-  if (error.ne.0) then
-      print *, 'landmask error'
-  endif
-   deallocate(nini,stat=error)
-  if (error.ne.0) then
-      print *,'nini error'
-  endif
-      deallocate(nend,stat=error)
-  if (error.ne.0) then
-      print *,'nend error'
-  endif
-  deallocate(domblock,stat=error)
-  if (error.ne.0) then
-      print *,'domblock error'
-  endif
- 
-  deallocate(domblocksmall,stat=error)
-  if (error.ne.0) then
-      print *,'domblocksmall error'
-  end if
-  deallocate(xlat,stat=error)
-  if (error.ne.0) then
-      print *,'xlat error'
-  endif
-  deallocate(alpha,stat=error)
-  if (error.ne.0) then
-      print *, 'alpha error'
-  endif
-
-
-
-
-
-
- 
-
-
-
-print *,'done'
-
-  call MPI_FINALIZE(ierr)
-end program coupled_GW_SW
-
-
-=======
-!this version tries to obtain equilibrium for both groundwater and surface water
-!this should be run at LGM to obtain the starting water tables for future transient runs
-!one model run per setup - ie one for TRACE, one for HADCM3
-!We will try running the surface water on a coarser grid then switch to finer, to help with processing times
-
-
-
-
-!*************************************************************************************************************
-
-subroutine Merge(A,NA,B,NB,C,NC) !used to partially sort the surface water array to speed processing
- 
-   integer, intent(in) :: NA,NB,NC         ! Normal usage: NA+NB = NC
-   integer, intent(in out) :: A(NA)        ! B overlays C(NA+1:NC)
-   integer, intent(in)     :: B(NB)
-   integer, intent(in out) :: C(NC)
- 
-   integer :: I,J,K
- 
-   I = 1; J = 1; K = 1;
-   do while(I <= NA .and. J <= NB)
-      if (A(I) <= B(J)) then
-         C(K) = A(I)
-         I = I+1
-      else
-         C(K) = B(J)
-         J = J+1
-      endif
-      K = K + 1
-   enddo
-   do while (I <= NA)
-      C(K) = A(I)
-      I = I + 1
-      K = K + 1
-   enddo
-   return
- 
-end subroutine merge
- 
-recursive subroutine MergeSort(A,N,T,indices)           !A is the hz array, N is the length of the array (or a shorter length), T is an empty array, indices is the indices array to also be sorted. 
- 
-   integer, intent(in) :: N
-   integer, dimension(N), intent(in out) :: A
-   real,dimension(2,N) :: indices
-   integer, dimension((N+1)/2), intent (out) :: T
- 
-   integer :: NA,NB,V
- 
-   if (N < 2) return
-   if (N == 2) then
-      if (A(1) > A(2)) then                 !Both the hz array with topo + h info and an array recording the indices are sorted
-         V = A(1)
-         A(1) = A(2)
-         A(2) = V
-
-         V_row = indices(1,1)
-         v_col = indices(2,1)
-         indices(1,1) = indices(1,2)
-         indices(1,2) = V_row
-
-         indices(2,1) = indices(2,2)
-         indices(2,1) = V_col
-
-      endif
-      return
-   endif      
-   NA=(N+1)/2
-   NB=N-NA
- 
-   call MergeSort(A,NA,T,indices)
-   call MergeSort(A(NA+1),NB,T,indices)
- 
-   if (A(NA) > A(NA+1)) then
-      T(1:NA)=A(1:NA)
-      call Merge(T,NA,A(NA+1),NB,A,N)
-   endif
-   return
- 
-end subroutine MergeSort
-
-
-!********************************************************************************************************
-
-
-subroutine dividedomain(n2,n3,numtasks,nini,filemask,ntotal) !divide among processors
-  use netcdf
-  implicit none
-
- 
-  integer :: n2,n3,numtasks
-  integer :: nini(1:numtasks-1)
-  real,allocatable,dimension(:,:) :: varread
-  integer,allocatable,dimension(:) :: ncells
-  integer :: iret,ncid,varid,ntotal,ncount,n,j
-  character*100 :: filemask
-
-  allocate(varread(n2,n3))
-
-  write(6,*)'reading in the mask to divide the domain'
-
-  iret = nf90_open(filemask,0,ncid)  !open the mask file
-  call check_err(iret, "Unable to load file '" // filemask // "'!")
-  write(6,*)'first call'
-
-  iret = nf90_inq_varid(ncid,'value',varid) !get the ID of the value layer
-  call check_err(iret, "Problem getting ID of mask layer!")
-  write(6,*) 'second call'
-
-  iret = nf90_get_var(ncid,varid,varread) !read the actual values into the array called varread
-  call check_err(iret, "Problem reading the values from the mask layer!")
-  write(6,*) 'third call'
-
-  iret = nf90_close(ncid) !close the mask file
-  call check_err(iret, "Problem closing the mask file!")
-  write(6,*)'fourth call'
-
-  ntotal = count(varread>0.5) !count the number of land cells. I changed this slightly since I am using mask here rather than topo; all cells with a value of 1 should be included. 
-
-
-  allocate(ncells(n3))
- 
-  ncells = count(varread>0.5,1) !The number of cells which are defined in the 1 dimension
-
-  ncount=0
-
-  nini(1) = 2
-
-  n=2 !counter
-  
-  do j=1,n3!,5
-      ncount=ncount+ncells(j) !add the number of cells defined in the current column
-      if (ncount .ge. ntotal/(numtasks-1)) then !>= total number of defined cells/number of threads
-          nini(n) = j-1 !Telling it which row it needs to start in, to divide up the work equally, so each task handles the same number of cells.
-          ncount = ncells(j) !reset the ncount for the next task
-          n = n+1
-      endif
-      if(n .eq. numtasks) exit
-  end do
-
-  deallocate(varread,ncells)
-
-  return
-
-end subroutine dividedomain
-
-  
-!********************************************************************************************************
-
-subroutine check_err(statusnc, msg)
-  use netcdf
-  integer statusnc
-  character(len=*) msg
-
-  if(statusnc.ne.nf90_noerr) then
-    IF (LEN(msg)>0) then
-      ERROR STOP msg
-    ELSE
-      ERROR STOP 'Stopped due to a catch in the check_err subroutine'
-    ENDIF
-  endif
-
-end subroutine check_err
-
-!********************************************************************************************************
-
-
-program equilibrium
-
-  use netcdf
-  use mpi
-
-  implicit none !ensures you don't create any variables without explicitly defining their type
-
-!define all variables:
-
-  REAL,PARAMETER :: UNDEF = -1.0E+7
-  REAL(KIND=8),PARAMETER :: pi=3.141592653589793D0+0
-
-  integer :: n2,n3,ntotal,iret,ncid,varid,n,j,nmax,i,numbertotal,numbercount,iter,error,numberold
-  integer ierr,pid,numtasks,rc,tasktype,status(MPI_STATUS_SIZE),columntype,columntypeint,&
-fine,n_use,n2_use
-
-  real :: dltxy = 120 !there are 120 30 arc-second pieces in one degree
-  real thres,d0,d1,d2,d3,deltat,dx,dy,xn,xs,wtdmax,q,total
-
-  character*60 :: surfdatadir,initdatadir
-  character*8 :: region
-  character*100 :: filetopo,filewtd,filefdepth,fileksat,filerech,filemask,filetemp
-
-  REAL(KIND=8) :: SEDGE !kind defines precision, number of bytes
-
-  integer,allocatable :: domblock(:),domblocksmall(:),nini(:),nend(:)
-  integer*1,allocatable,dimension(:) :: maskline
-  integer*1, allocatable,dimension(:,:) :: landmask,maskold,watermask
-
-  real, allocatable :: alpha(:),xlat(:),alphamonth(:)
-  real, allocatable, dimension(:,:) :: topo,wtd,kcell,ksat,head,qlat,rechmean, fdepth,&
-varread, wtd_read, fdepth_read, ksat_read,rech_read,rech_month_read, &
-rech_month, wtdglob,fdepth_start, temp_read,fslope,temp_sent, &
-h,hold,diff,hz_read,hold_read,mask_read,mask,topo_coarse,wtd_use, &
-diff_coarse
-
-  integer :: col,row,converged,counter
-
-  real :: upvalue,downvalue,leftvalue,rightvalue,water,water1,water2
-
-  real diff_total,maxdiff,placeholder
-
-
-  real,allocatable,dimension(:) :: hz_1D,area,area_coarse
-
-  integer :: Merge_size
-  integer,allocatable,dimension(:)  :: T
-
-  real,allocatable,dimension(:,:) :: arr
-
-
-
-!*******************************************************************************************
-
- 
-  call MPI_INIT(ierr)       !Initialise MPI
-  if (ierr .ne. MPI_SUCCESS) then       !Error catching - this part should never run.
-      print *,'Error starting MPI program. Terminating.'
-      call MPI_ABORT(MPI_COMM_WORLD,rc,ierr)
-  end if
-
-
-
-!*******************************************************************************************
-
-!Set global parameters:
-
-  n2          = 2000 !number of cells in x and y directions
-  n3          = 1000
-  region      = 'Mad_' !folder name for the 4 files. Limit 8 characters.
-  surfdatadir = 'surfdata/' !folder names for data, limit 60 characters. Topo, fdepth, and rech go here.
-  initdatadir = 'initdata/' !mask and wtd go here
-!ksat is not within a folder since the same one is being used for all times.
-
-
-  Thres = 0.001 !When to stop calculating - can try with different values and see how it goes. This is the coarsest option.
-  SEDGE = -27 !southern most latitude
-
-!input files:
-
-  filetopo   = trim(surfdatadir)//trim(region)//'021000_topo_rotated.nc'
-  filefdepth = trim(surfdatadir)//trim(region)//'021000_fslope_rotated.nc'
-  fileksat   = trim(surfdatadir)//'Mad_ksat_rotated.nc'
-  filerech   = trim(surfdatadir)//trim(region)//'021000_rech_rotated.nc'
-  filemask   = trim(surfdatadir)//trim(region)//'020500_mask_rotated.nc'
-  filewtd    = trim(surfdatadir)//trim(region)//'021000_wtd_rotated.nc'
-  filetemp   = trim(surfdatadir)//trim(region)//'021000_temp_rotated.nc'
-
-!print *,filetopo,filefdepth,fileksat,filerech,filemask,filewtd,filetemp
-!output text file
-
-open (15,file=trim(region)//'_output_equilibrium_SW.txt') !creating a text file to store the values of iterations etc
-
-!different increments to use to move water table depth:
-
-  d0 = 0.01 !use /12 for monthly iterations
-  d1 = 0.05 !no need to use /12 any more, we now switch to monthly within the loop. 
-  d2 = 0.1
-  d3 = 0.25
-
-  IF (Thres .eq. 0.01) THEN
-      WRITE(6,*) 'Doing the coarse adjustment based on the 10 mm threshold'
-      WRITE(15,*) 'Doing the coarse adjustment based on the 10 mm threshold'
-      d0=d0
-  ELSEIF (Thres .eq. 0.005) THEN
-      WRITE(6,*) 'Medium adjustment for the 5 mm threshold'
-      WRITE(15,*) 'Medium adjustment for the 5 mm threshold'
-      d0=d0/5.
-  ELSEIF (Thres .eq. 0.001) THEN
-      WRITE(6,*) 'Fine adjustment for the 1 mm threshold'
-      WRITE(15,*) 'Medium adjustment for the 5 mm threshold'
-      d0=d0/20.
-  ELSE
-      WRITE(6,*) 'The threshold input does not exist, the program will now quit.'
-      WRITE(15,*) 'The threshold input does not exist, the program will now quit.'
-      STOP
-  ENDIF
-
- 
-!get the number of tasks available
-  call MPI_COMM_RANK(MPI_COMM_WORLD,pid,ierr)
-  call MPI_COMM_SIZE(MPI_COMM_WORLD,numtasks,ierr)
-  print *,'Number of tasks=',numtasks,'My rank=',pid
- 
-!allocate array space, the size of the number of tasks available
-
-  allocate(nini(1:numtasks-1))
-  allocate(nend(1:numtasks-1))
-  allocate(domblock(1:numtasks-1))
-  allocate(domblocksmall(1:numtasks-1))
-  allocate(maskline(n2))               
-
-  call MPI_TYPE_CONTIGUOUS(numtasks-1,MPI_INTEGER,tasktype,ierr) !creates a contiguous datatype. The new datatype is called tasktype
-  call MPI_Type_commit(tasktype,ierr)
-
-
-!divide the domain among tasks:
-
-  if(pid .eq. 0) then
-      write(6,*) 'PID = 0'
-      call dividedomain(n2,n3,numtasks,nini,filemask,ntotal) !Divides up the work equally among all of the ranks, by number of defined land cells.
-      write (6,*) 'Dividedomain done'
-      write (15,*) 'Dividedomain done' 
-
-  nend(numtasks-1) = n3+1 !define where each task must finish
-  do n=2,numtasks-1
-      nend(n-1) = nini(n) -1 !moving everything in the list along one space - the column to end in for each task.
-  end do
-
-      
-      do n=1,numtasks-1
-          call MPI_send(nini(1),1,tasktype,n,1,MPI_COMM_WORLD,ierr) !because only PID=0 has these values right now, so we have to send them out. 
-          call MPI_send(nend(1),1,tasktype,n,20,MPI_COMM_WORLD,ierr)
-           call MPI_send(ntotal,1,MPI_INTEGER,n,2001,MPI_COMM_WORLD,ierr)
-      end do
-  else
-      call MPI_recv(nini(1),1,tasktype,0,1,MPI_COMM_WORLD,status,ierr) !receive what was sent above.
-   call MPI_recv(nend(1),1,tasktype,0,20,MPI_COMM_WORLD,status,ierr)
-      call MPI_recv(ntotal,1,MPI_INTEGER,0,2001,MPI_COMM_WORLD,status,ierr)
-print *,nend(pid)
-
-  endif    
-
-
- 
- do n=1,numtasks-1
-      nmax = nend(n) - nini(n) + 4 !max number of columns we have in this group
-print *,'here',nmax,nini(n),nend(n),pid
-      call MPI_TYPE_CONTIGUOUS(n2*nmax,MPI_REAL,domblock(n),ierr)
-      call MPI_type_commit(domblock(n),ierr)
-
-      nmax = nmax-3
-      call MPI_TYPE_CONTIGUOUS(n2*nmax,MPI_REAL,domblocksmall(n),ierr)
-      call MPI_type_commit(domblocksmall(n),ierr)
-  end do
-
-
-  call MPI_TYPE_CONTIGUOUS(n2,MPI_REAL,columntype,ierr)
-  call MPI_type_commit(columntype,ierr)
-
-
-  call MPI_TYPE_CONTIGUOUS(n2,MPI_INTEGER1,columntypeint,ierr)
-  call MPI_type_commit(columntypeint,ierr)
-
-
-  deltat = (365.*24.*3600.) !Seconds in an annual timestep
-
-  dy = 6370000.*pi/(180.*dltxy) !radius of the earth * pi / number of possible cells in the y-direction. This should equal the height of each cell in the N-S direction.
-  dx=dy
-  
-  if(pid .gt. 0) then
-    !  nmax = nend(pid) - nini(pid) +1
-      allocate(xlat(n2))
-      allocate(area(n2))
-      allocate(alpha(n2))
-      allocate(alphamonth(n2))
-
-
-      do j=1,n2  !changing area of cell depending on its latitude. Not totally sure what each of the different variables here represents...
-          xlat(j)     = (float(j)/dltxy+SEDGE)*pi/180.
-          xs          = (float(2*(j)-1)/(dltxy*2.)+SEDGE)*pi/180. !Latitude number 1
-          xn          = (float(2*(j)+1)/(dltxy*2.)+SEDGE)*pi/180. !latitude number 2
-          placeholder = dy*6370000.*(sin(xn)-sin(xs))/2.
-          area        = dy*6370000.*(sin(xn)-sin(xs))/2. !final cell area for that latitude
-
-          alpha(j) = deltat/placeholder 
-          alphamonth(j) = (deltat/12)/placeholder 
-      end do
-  end if
-
-!############################################################################# thing to change with lakes
-  wtdmax = 0 !water table depth is 0. This should probably be changed when I start bringing in the lakes. 
-
-  if(pid .eq. 0) then
-
-
-
-    allocate(wtdglob(n2,n3))
-    wtdglob = 0.
-
-
-
-
-      allocate(varread(n2,n3))
-     
-      iret = nf90_open(filetopo,0,ncid) !reading in the topo
-      call check_err(iret, "Unable to load file '" // filetopo // "'!")
-
-      iret = nf90_inq_varid(ncid,'value',varid)
-      call check_err(iret, "")
-
-      iret = nf90_get_var(ncid,varid,varread)
-      call check_err(iret, "")
-
-      iret = nf90_close(ncid)
-      call check_err(iret, "Unable to close file!")
-
-
-      where(varread .le. UNDEF) varread = 0. !change undefined cells to 0
-
- 
-      allocate(watermask(n2,n3)) 
-     
-      iret = nf90_open(filemask,0,ncid) !reading in the mask
-      call check_err(iret, "Unable to load file '" // filemask // "'!")
-
-      iret = nf90_inq_varid(ncid,'value',varid)
-      call check_err(iret, "")
-
-      iret = nf90_get_var(ncid,varid,watermask)
-      call check_err(iret, "")
-
-      iret = nf90_close(ncid)
-      call check_err(iret, "Unable to close file!")
-      
-
-
-      allocate(wtd_read(n2,n3))
-
-      wtd_read = 0           !no longer using an input water table! 
-
-     
-    
-      allocate(ksat_read(n2,n3))
-   
-     
-      iret = nf90_open(fileksat,0,ncid) !reading in the ksat
-      call check_err(iret, "Unable to load file '" // fileksat // "'!")
-
-      iret = nf90_inq_varid(ncid,'value',varid)
-      call check_err(iret,"")
-
-      iret = nf90_get_var(ncid,varid,ksat_read)
-      call check_err(iret,"")
-
-      iret = nf90_close(ncid)
-      call check_err(iret, "Unable to close file!")
-
-
-
-      allocate(rech_read(n2,n3))
-      allocate(rech_month_read(n2,n3))
-     
-      iret = nf90_open(filerech,0,ncid) !reading in the recharge file
-      call check_err(iret, "Unable to load file '" // filerech // "'!")
-
-      iret = nf90_inq_varid(ncid,'value',varid)
-      call check_err(iret, "")
-
-      iret = nf90_get_var(ncid,varid,rech_read)
-      call check_err(iret, "")
-
-      iret = nf90_close(ncid)
-      call check_err(iret, "Unable to close file!")
-
-!####################################################################################### potentially change with lakes
-      rech_read = max(rech_read,0.) !setting it so recharge can only be positive
-
-    rech_month_read = (rech_read/12.)  
-
-
-
-      allocate(fdepth_read(n2,n3))
-    
-      iret = nf90_open(filefdepth,0,ncid) !reading in the fdepth
-      call check_err(iret, "Unable to load file '" // filefdepth // "'!")
-
-      iret = nf90_inq_varid(ncid,'value',varid)
-      call check_err(iret, "")
-
-      iret = nf90_get_var(ncid,varid,fdepth_read)
-      call check_err(iret, "")
-
-      iret = nf90_close(ncid)
-      call check_err(iret, "Unable to close file!")
-
-
-
-allocate(temp_read(n2,n3))
-    
-      iret = nf90_open(filetemp,0,ncid) !reading in the fdepth
-      call check_err(iret, "Unable to load file '" // filetemp // "'!")
-
-      iret = nf90_inq_varid(ncid,'value',varid)
-      call check_err(iret, "")
-
-      iret = nf90_get_var(ncid,varid,temp_read)
-      call check_err(iret, "")
-
-      iret = nf90_close(ncid)
-      call check_err(iret, "Unable to close file!")
-
-
-!now send everything we have opened:
-
-print *,'line 498'
-
-      do n=1,numtasks-2
-          call MPI_send(varread        (1,nini(n)-1),1,domblock(n),n,1,MPI_COMM_WORLD,ierr)
-print *,'line 502'
-          call MPI_send(watermask      (1,nini(n)-1),1,domblock(n),n,2,MPI_COMM_WORLD,ierr)
-          call MPI_send(wtd_read       (1,nini(n)-1),1,domblock(n),n,3,MPI_COMM_WORLD,ierr)
-          call MPI_send(ksat_read      (1,nini(n)-1),1,domblock(n),n,5,MPI_COMM_WORLD,ierr)
-          call MPI_send(rech_read      (1,nini(n)-1),1,domblock(n),n,6,MPI_COMM_WORLD,ierr)
-          call MPI_send(rech_month_read(1,nini(n)-1),1,domblock(n),n,7,MPI_COMM_WORLD,ierr)
-  print *,'line 507'      
-      end do
-
-
-    call MPI_send(varread        (1,nini(numtasks-1)-1),1,domblocksmall(numtasks-1),numtasks-1,1,MPI_COMM_WORLD,ierr)
-    call MPI_send(watermask      (1,nini(numtasks-1)-1),1,domblocksmall(numtasks-1),numtasks-1,2,MPI_COMM_WORLD,ierr)
-    call MPI_send(wtd_read       (1,nini(numtasks-1)-1),1,domblocksmall(numtasks-1),numtasks-1,3,MPI_COMM_WORLD,ierr)
-    call MPI_send(ksat_read      (1,nini(numtasks-1)-1),1,domblocksmall(numtasks-1),numtasks-1,5,MPI_COMM_WORLD,ierr)
-    call MPI_send(rech_read      (1,nini(numtasks-1)-1),1,domblocksmall(numtasks-1),numtasks-1,6,MPI_COMM_WORLD,ierr)
-    call MPI_send(rech_month_read(1,nini(numtasks-1)-1),1,domblocksmall(numtasks-1),numtasks-1,7,MPI_COMM_WORLD,ierr)
-   
-
-    call MPI_send(varread        (1,1),1,columntype,numtasks-1,1,MPI_COMM_WORLD,ierr)
-    call MPI_send(watermask      (1,1),1,columntype,numtasks-1,2,MPI_COMM_WORLD,ierr)
-    call MPI_send(wtd_read       (1,1),1,columntype,numtasks-1,3,MPI_COMM_WORLD,ierr)
-    call MPI_send(ksat_read      (1,1),1,columntype,numtasks-1,5,MPI_COMM_WORLD,ierr)
-    call MPI_send(rech_read      (1,1),1,columntype,numtasks-1,6,MPI_COMM_WORLD,ierr)
-    call MPI_send(rech_month_read(1,1),1,columntype,numtasks-1,7,MPI_COMM_WORLD,ierr)
-   
-
-    call MPI_send(varread        (1,2),1,columntype,numtasks-1,1,MPI_COMM_WORLD,ierr)
-    call MPI_send(watermask      (1,2),1,columntype,numtasks-1,2,MPI_COMM_WORLD,ierr)
-    call MPI_send(wtd_read       (1,2),1,columntype,numtasks-1,3,MPI_COMM_WORLD,ierr)
-    call MPI_send(ksat_read      (1,2),1,columntype,numtasks-1,5,MPI_COMM_WORLD,ierr)
-    call MPI_send(rech_read      (1,2),1,columntype,numtasks-1,6,MPI_COMM_WORLD,ierr)
-    call MPI_send(rech_month_read(1,2),1,columntype,numtasks-1,7,MPI_COMM_WORLD,ierr)
-   
-
-    call MPI_send(varread        (1,3),1,columntype,numtasks-1,1,MPI_COMM_WORLD,ierr)
-    call MPI_send(watermask      (1,3),1,columntype,numtasks-1,2,MPI_COMM_WORLD,ierr)
-    call MPI_send(wtd_read       (1,3),1,columntype,numtasks-1,3,MPI_COMM_WORLD,ierr)
-    call MPI_send(ksat_read      (1,3),1,columntype,numtasks-1,5,MPI_COMM_WORLD,ierr)
-    call MPI_send(rech_read      (1,3),1,columntype,numtasks-1,6,MPI_COMM_WORLD,ierr)
-    call MPI_send(rech_month_read(1,3),1,columntype,numtasks-1,7,MPI_COMM_WORLD,ierr)
-  
-
-      deallocate(varread)
-      deallocate(ksat_read)
-      deallocate(wtd_read)
-      deallocate(rech_read)
-      deallocate(watermask)
-      deallocate(rech_month_read)
-
-
-  else
-  
-      nmax = nend(pid) - nini(pid) +4
-      allocate(topo      (n2,nmax))
-      allocate(landmask  (n2,nmax))
-      allocate(wtd       (n2,nmax))
-      allocate(ksat      (n2,nmax))
-      allocate(rechmean  (n2,nmax))
-      allocate(rech_month(n2,nmax))
-      allocate(kcell     (n2,nmax))
-      allocate(head      (n2,nmax))
-      allocate(qlat      (n2,nmax))
-      allocate(mask      (n2,nmax),maskold(n2,nmax))
-      write(6,*) 'allocated all'
-
-    if(pid.lt.numtasks-1)then
-
-      call MPI_recv(topo      (1,1),1,domblock(pid),0,1,MPI_COMM_WORLD,status,ierr) !receiving everthing that was sent above     
-      call MPI_recv(landmask  (1,1),1,domblock(pid),0,2,MPI_COMM_WORLD,status,ierr)
-      call MPI_recv(wtd       (1,1),1,domblock(pid),0,3,MPI_COMM_WORLD,status,ierr)
-      call MPI_recv(ksat      (1,1),1,domblock(pid),0,5,MPI_COMM_WORLD,status,ierr)
-      call MPI_recv(rechmean  (1,1),1,domblock(pid),0,6,MPI_COMM_WORLD,status,ierr)
-      call MPI_recv(rech_month(1,1),1,domblock(pid),0,7,MPI_COMM_WORLD,status,ierr)
-
-   else
-
-      call MPI_recv(topo      (1,1), 1, domblocksmall(pid),0,1,MPI_COMM_WORLD,status,ierr)
-      call MPI_recv(landmask  (1,1), 1, domblocksmall(pid),0,2,MPI_COMM_WORLD,status,ierr)
-      call MPI_recv(wtd       (1,1), 1, domblocksmall(pid),0,3,MPI_COMM_WORLD,status,ierr)
-      call MPI_recv(ksat      (1,1), 1, domblocksmall(pid),0,5,MPI_COMM_WORLD,status,ierr)
-      call MPI_recv(rechmean  (1,1), 1, domblocksmall(pid),0,6,MPI_COMM_WORLD,status,ierr)
-      call MPI_recv(rech_month(1,1), 1, domblocksmall(pid),0,7,MPI_COMM_WORLD,status,ierr)
-    
-      call MPI_recv(topo      (1,nmax-2),1,columntype,0,1,MPI_COMM_WORLD,status,ierr)
-      call MPI_recv(landmask  (1,nmax-2),1,columntype,0,2,MPI_COMM_WORLD,status,ierr)
-      call MPI_recv(wtd       (1,nmax-2),1,columntype,0,3,MPI_COMM_WORLD,status,ierr)
-      call MPI_recv(ksat      (1,nmax-2),1,columntype,0,5,MPI_COMM_WORLD,status,ierr)
-      call MPI_recv(rechmean  (1,nmax-2),1,columntype,0,6,MPI_COMM_WORLD,status,ierr)
-      call MPI_recv(rech_month(1,nmax-2),1,columntype,0,7,MPI_COMM_WORLD,status,ierr)
-  
-      call MPI_recv(topo      (1,nmax-1),1,columntype,0,1,MPI_COMM_WORLD,status,ierr)
-      call MPI_recv(landmask  (1,nmax-1),1,columntype,0,2,MPI_COMM_WORLD,status,ierr)
-      call MPI_recv(wtd       (1,nmax-1),1,columntype,0,3,MPI_COMM_WORLD,status,ierr)
-      call MPI_recv(ksat      (1,nmax-1),1,columntype,0,5,MPI_COMM_WORLD,status,ierr)
-      call MPI_recv(rechmean  (1,nmax-1),1,columntype,0,6,MPI_COMM_WORLD,status,ierr)
-      call MPI_recv(rech_month(1,nmax-1),1,columntype,0,7,MPI_COMM_WORLD,status,ierr)
-
-      call MPI_recv(topo      (1,nmax),1,columntype,0,1,MPI_COMM_WORLD,status,ierr)
-      call MPI_recv(landmask  (1,nmax),1,columntype,0,2,MPI_COMM_WORLD,status,ierr)
-      call MPI_recv(wtd       (1,nmax),1,columntype,0,3,MPI_COMM_WORLD,status,ierr)
-      call MPI_recv(ksat      (1,nmax),1,columntype,0,5,MPI_COMM_WORLD,status,ierr)
-      call MPI_recv(rechmean  (1,nmax),1,columntype,0,6,MPI_COMM_WORLD,status,ierr)
-      call MPI_recv(rech_month(1,nmax),1,columntype,0,7,MPI_COMM_WORLD,status,ierr)
-   
-    endif
-   
-      write(6, *) 'variables received'
-      write(15,*) 'variables received'
-
-      maskold = 1 !This is just being done ahead of the big loop, maskold is used to show which cells still need to be processed. 
-
-  endif
-
-
-
-if (pid.eq.0) then
-
-
-    allocate(fdepth_start(n2,n3))
-
-
-     write(6,*)'fdepth_Start allocated'
- 
-          do j=1,n3
-              do i=1,n2
-                  if (temp_read(i,j) .gt. -5) then
-                      fdepth_start(i,j) = fdepth_read(i,j)
-                  elseif (temp_read(i,j) .lt. -14) then
-                      fdepth_start(i,j) = fdepth_read(i,j) * (0.17+0.005*temp_read(i,j))
-                  else
-                      fdepth_start(i,j) = fdepth_read(i,j) * (1.5 + 0.1*temp_read(i,j))
-                  endif
-              end do
-          end do
-write(6,*) 'fdepth_start created'
-  
-
-where(fdepth_start .le. 0.0001) fdepth_start = 0.0001 !change undefined cells to 0
-
-
-
-          do n=1,numtasks-2
-write (6,*) 'trying to send'
-             
-              call MPI_send(fdepth_start(1,nini(n)-1),1,domblock(n),n,15,MPI_COMM_WORLD,ierr)
-             
-          end do 
-
-
-   call MPI_send(fdepth_start(1,nini(numtasks-1)-1),1,domblocksmall(numtasks-1),numtasks-1,15,MPI_COMM_WORLD,ierr)
-   call MPI_send(fdepth_start(1,1),1,columntype,numtasks-1,15,MPI_COMM_WORLD,ierr)
-   call MPI_send(fdepth_start(1,2),1,columntype,numtasks-1,15,MPI_COMM_WORLD,ierr)
-   call MPI_send(fdepth_start(1,3),1,columntype,numtasks-1,15,MPI_COMM_WORLD,ierr)
-
-          write(6,*)'sent initial'
-
-          deallocate(fdepth_start)
-
-      elseif(pid.lt.numtasks-1)then
-  
-
-       allocate(fdepth(n2,nmax))
-       
-          call MPI_recv(fdepth(1,1),1,domblock(pid),0,15,MPI_COMM_WORLD,status,ierr)
- 
-          write(6,*)'received initial'
-
-      else
-
-    allocate(fdepth(n2,nmax))
-
-   call MPI_recv(fdepth(1,1),1,domblocksmall(pid),0,15,MPI_COMM_WORLD,status,ierr)
-   call MPI_recv(fdepth(1,nmax-2),1,columntype,0,15,MPI_COMM_WORLD,status,ierr)
-   call MPI_recv(fdepth(1,nmax-1),1,columntype,0,15,MPI_COMM_WORLD,status,ierr)
-   call MPI_recv(fdepth(1,nmax  ),1,columntype,0,15,MPI_COMM_WORLD,status,ierr)
-
-
-       endif
-
-
-
-!allocate the arrays for the mergesort done later
-
-
-
-  iter = 0              !count the number of iterations - this is used to know when to switch from annual to monthly cycles. 
-  numbercount = 0
-  numbertotal = ntotal !we will use this to get numbertotal less than x % land cells as equilibrium condition
- 
-
- 
-  GROUNDWATER : DO while(numbertotal > ntotal/200 .and. iter<10 ) !start of the main loop with condition - either number of iterations or % equilibrium. I am going for 98% equilibrium. 
-      
- 
-
-      if (iter .eq. 30000) then           !I have switched to 30000 iterations before switching to monthly processing, because with 50000 it always seemed to be doing nothing for a long time. 
-!here we automatically switch to monthly processing, 
-          write(6,*) '30000 iterations,adjusting the values for monthly processing'
-          write(15,*) '30000 iterations,adjusting the values for monthly processing'
-          thres       = thres/12.
-          d0          = d0/12.
-          d1          = d1/12.
-          d2          = d2/12.
-          d3          = d3/12.
-          deltat      = deltat/12.
-          alpha       = alphamonth
-          rechmean    = rech_month
-          maskold     = 1          !because we changed the threshold, so we want to recheck all the cells. 
-          numbertotal = ntotal
-      endif
-
-      iter = iter + 1 !count the iterations
-
-      if (pid .eq. 0) then !This is not completely necessary, but it's nice to see how far the run is. 
-          write (6,*) 'PID = 0. Numbertotal:',numbertotal,'ntotal',ntotal
-          write (6,*) 'iter number',iter
-          write (15,*) 'PID = 0. Numbertotal:',numbertotal,'ntotal',ntotal
-          write (15,*) 'iter number',iter
-      endif
-
-      numbercount = 0
-
-
-      if(mod(float(iter),10000.).eq.0.)then       !save the data
-          if(pid.eq.0) then
-              allocate(wtdglob(n2,n3))
-              open(23,file=trim(region)//'equilibrium_SW.dat',form='unformatted',access='direct',recl=n2*n3)
-
-              do n=1,numtasks-1
-                  write(6,*)'receiving wtd',n
-                  write(15,*)'receiving wtd',n
-                  call MPI_recv(wtdglob(1,nini(n)),1,domblocksmall(n),n,8,MPI_COMM_WORLD,status,ierr)
-
-              end do
-              
-              write(23,rec=1)((wtdglob(i,j),i=1,n2),j=1,n3)
-
-              deallocate(wtdglob)
-          else
-              call MPI_send(wtd(1,2),1,domblocksmall(pid),0,8,MPI_COMM_WORLD,ierr)
-          endif
-      endif
-
-
-
-
-!######################################################################################################## change for lakes
-      if (pid .gt. 0) wtd = min(wtd,0.) !any water table above ground gets reset to 0 - this needs to be changed for lakes
-
-
-      IF (pid .gt. 0) then
-          mask = 0
-          nmax = nend(pid) - nini(pid)
-          do j=1,nmax+1
-              do i=1,n2
-                  if(fdepth(i,j) .gt. 0. .and. (maskold(i,j).gt.0.or.j.eq.1.or.j.eq.nmax+1)) then !maskold is used to stop us from repeating all of the steps on cells which have already reached equilibrium. 
-                      head(i,j) = topo(i,j) + wtd(i,j) !gives the water table height (same as land surface if a wtd isn't loaded in), which = head
-                      if(wtd(i,j) .lt. -1.5) then
-!work out hydraulic conductivity for each cell
-                          kcell(i,j) = fdepth(i,j) *ksat(i,j)*exp((wtd(i,j)+1.5)/fdepth(i,j)) !This is equation S6 from the paper
-                      elseif(wtd(i,j).le.0)then
-                          kcell(i,j) = ksat(i,j)*(wtd(i,j)+1.5+fdepth(i,j)) !equation S4 from the paper 
-                    else
-                        kcell(i,j) = ksat(i,j)*(0+1.5+fdepth(i,j)) !maxes out when water is at the surface, to avoid instabilities in surface water movement.
-                      endif
-                  endif
-              end do
-          end do
-
-
-!empty spots in a matrix are zero. 
-
-
-!head for ocean cells is empty ie zero, which is correct. I wonder if it is correct for kcell also to be 0?
-
-
-          do j=2,nmax
-              do i=2,n2-1
-
-                  if(landmask(i,j) .gt. 0 .and. maskold(i,j).gt.0) then
-                      q=0.
-                      !north
-                      q  = q + (kcell(i,j+1)+kcell(i,j))*(head(i,j+1)-head(i,j)) * cos(xlat(j)+pi/(180.*dltxy*2.))   !soo... we're just adding to the total q each time? we're getting a total discharge but not actually moving it in these directions?
-!it seems like we are getting the total which will be discharged from each cell
-                      !south
-                      q  = q + (kcell(i,j-1)+kcell(i,j))*(head(i,j-1)-head(i,j)) * cos(xlat(j)-pi/(180.*dltxy*2.))
-                      !west
-                      q  = q + (kcell(i-1,j)+kcell(i,j))*(head(i-1,j)-head(i,j)) / cos(xlat(j))
-                      !east
-                      q  = q + (kcell(i+1,j)+kcell(i,j))*(head(i+1,j)-head(i,j)) / cos(xlat(j))
-                      qlat(i,j)=alpha(j)*q  !and we multiply it with alpha, which somehow brings in the timestep?
-!I think multiplying it with alpha gets the total that will be discharged as it builds up over that whole time. 
-
-!mm -> m
-                      total=rechmean(i,j)*1.e-3 + qlat(i,j)  
-                     ! total = rechmean(i,j) + qlat(i,j)
-                      numberold = numbercount
-
-                    
-
-              !       As recharge is fixed, the following applies:
-                     !       (a) if total <0, meaning too much lateral flows i.e., water table is too high.
-                     !       (b) if total >0, meaning too little lateral flow, i.e., water table is too low.
-
-                      if(total .lt. -1.) then   !adjustment size depending on how far off it is
-                          wtd(i,j) = wtd(i,j) -d3 !we use d0-d3 as different size increments of adjustment
-                          numbercount = numbercount + 1 !and count the cell as not yet being in equilibrium. 
-                      elseif (total .lt. -0.25) then
-                          wtd(i,j) = wtd(i,j) -d2
-                          numbercount = numbercount + 1
-                      elseif (total .lt. -0.1) then
-                          wtd(i,j) = wtd(i,j) -d1 
-                          numbercount = numbercount + 1
-                          
-                      elseif (total .lt. -thres) then
-                          wtd(i,j) = wtd(i,j) -d0
-                          numbercount = numbercount + 1
-
-!##############################################################################################################change for lakes
-                      elseif(total .gt. 1. .and.wtd(i,j).lt.wtdmax) then                   !for now, we have to prevent more from pooling on the surface or we never get equilibrium. BUT this clearly has to change with lakes!
-                          wtd(i,j) = wtd(i,j) +d3
-                          numbercount = numbercount + 1
-                      elseif (total .gt. 0.25 .and.wtd(i,j).lt.wtdmax) then
-                          wtd(i,j) = wtd(i,j) +d2
-                          numbercount = numbercount + 1
-                      elseif (total .gt. 0.1 .and.wtd(i,j).lt.wtdmax) then
-                          wtd(i,j) = wtd(i,j) +d1 
-                          numbercount = numbercount + 1
-                      elseif (total .gt. thres .and.wtd(i,j).lt.wtdmax) then
-                          wtd(i,j) = wtd(i,j) +d0
-                          numbercount = numbercount + 1
-                      !things which are between -thres and thres do not change; they are in equilibrium.
-                      endif
-
-
-                     if (numberold .ne. numbercount) then
-                         mask(i+1,j) = 1 !tag cells to show they are still not in equilibrium.
-                         mask(i-1,j) = 1
-                         mask(i,j+1) = 1
-                         mask(i,j-1) = 1
-                         mask(i,j)   = 1
-                     endif
- 
-
-                  endif
-              end do
-          end do
-
-
-      
-         maskold = mask !to record which cells still need to be processed.
-
-         numbertotal = numbercount !total number of cells still out of equilibrium this iteration
-                             
-
-
-!sending and receiving the lines on either side of each section to allow for flow across those lines. 
-
-          if(pid .eq. 1) then
-              call MPI_send(wtd(1,nmax-1),1,columntype,2,0,MPI_COMM_WORLD,ierr)
-              call MPI_send(maskold(1,nmax),1,columntypeint,2,1,MPI_COMM_WORLD,ierr) !so we send out the border part of our wtd and our mask
-
-              call MPI_recv(wtd(1,nmax),1,columntype,2,0,MPI_COMM_WORLD,status,ierr)
-              call MPI_recv(maskline(1),1,columntypeint,2,1,MPI_COMM_WORLD,status,ierr) !and we receive it from the neighbour
-
-              do i=1,n2
-                  maskold(i,nend(1)-1) = maskold(i,nend(1)-1)+maskline(i) !and then we add that end line of the mask to what we already have, so that any cells which were out of equilibrium on EITHER side of the line get included in the next round of processing. 
-              end do
-
-
-          elseif (pid .eq. numtasks-1) then     !and, continue to do this for all of the different tasks. We separate odd and even to allow our sends and receives to work without creating a blockage. 
-              if (mod(pid,2) .eq.numtasks - 1) then
-                  call MPI_recv(wtd(1,1),1,columntype,pid-1,0,MPI_COMM_WORLD,status,ierr)
-                  call MPI_recv(maskline(1),1,columntypeint,pid-1,1,MPI_COMM_WORLD,status,ierr)
-              
-                  call MPI_send(wtd(1,2),1,columntype,pid-1,0,MPI_COMM_WORLD,ierr)
-                  call MPI_send(maskold(1,1),1,columntypeint,pid-1,1,MPI_COMM_WORLD,ierr)
-
-                  do i=1,n2
-                      maskold(i,2)=maskold(i,2)+maskline(i)
-                  end do
-
-
-
-              else
-                  call MPI_send(wtd(1,2),1,columntype,pid-1,0,MPI_COMM_WORLD,ierr)
-                  call MPI_send(maskold(1,1),1,columntypeint,pid-1,1,MPI_COMM_WORLD,ierr)
-
-                  call MPI_recv(wtd(1,1),1,columntype,pid-1,0,MPI_COMM_WORLD,status,ierr)
-                  call MPI_recv(maskline(1),1,columntypeint,pid-1,1,MPI_COMM_WORLD,status,ierr)
-
-                  do i=1,n2
-                      maskold(i,2)=maskold(i,2)+maskline(i)
-                  end do
-
-
-
-              endif
-          else
-              nmax = nend(pid) - nini(pid)+1
-              if(mod(pid,2).eq.0) then
-                  call MPI_recv(wtd(1,nmax),1,columntype,pid+1,0,MPI_COMM_WORLD,status,ierr)
-                  call MPI_recv(wtd(1,1),1,columntype,pid-1,0,MPI_COMM_WORLD,status,ierr)
-                  call MPI_recv(maskline(1),1,columntypeint,pid+1,1,MPI_COMM_WORLD,status,ierr)
-
-                  do i=1,n2
-                      maskold(i,nmax-1) = maskold(i,nmax-1)+maskline(i)
-                  end do
-
-                  call MPI_recv(maskline(1),1,columntypeint,pid-1,1,MPI_COMM_WORLD,status,ierr)
-
-                  do i=1,n2
-                      maskold(i,2) = maskold(i,2) + maskline(i)
-                  end do
-
-                  call MPI_send(wtd(1,nmax-1),1,columntype,pid+1,0,MPI_COMM_WORLD,ierr)
-                  call MPI_send(wtd(1,2),1,columntype,pid-1,0,MPI_COMM_WORLD,ierr)
-                  call MPI_send(maskold(1,nmax),1,columntypeint,pid+1,1,MPI_COMM_WORLD,ierr)
-                  call MPI_send(maskold(1,1),1,columntypeint,pid-1,1,MPI_COMM_WORLD,ierr)
-              else
-                  call MPI_send(wtd(1,nmax-1),1,columntype,pid+1,0,MPI_COMM_WORLD,ierr)
-                  call MPI_send(wtd(1,2),1,columntype,pid-1,0,MPI_COMM_WORLD,ierr)
-                  call MPI_send(maskold(1,nmax),1,columntypeint,pid+1,1,MPI_COMM_WORLD,ierr)
-                  call MPI_send(maskold(1,1),1,columntypeint,pid-1,1,MPI_COMM_WORLD,ierr)
-
-                  call MPI_recv(wtd(1,nmax),1,columntype,pid+1,0,MPI_COMM_WORLD,status,ierr)
-                  call MPI_recv(wtd(1,1),1,columntype,pid-1,0,MPI_COMM_WORLD,status,ierr)
-                  call MPI_recv(maskline(1),1,columntypeint,pid+1,1,MPI_COMM_WORLD,status,ierr)
-
-
-                  do i=1,n2
-                      maskold(i,nmax-1)=maskold(i,nmax-1)+maskline(i)
-                  end do
-
-
-
-                  call MPI_recv(maskline(1),1,columntypeint,pid-1,1,MPI_COMM_WORLD,status,ierr)
-
-                  do i=1,n2
-                      maskold(i,2) = maskold(i,2)+maskline(i)
-                  end do
-
-
-              endif
-        endif
-
-
-      ENDIF 
-
-
-
-      call MPI_ALLREDUCE(numbercount,numbertotal,1,MPI_INTEGER,mpi_sum,MPI_COMM_WORLD,ierr) !adds together results from multiple threads
-!updates numbertotal
-
-
-
-
-
-    if(mod((iter),10).eq.0.) then
-
-
-        print *,'starting with the surface water loop!!!!!!!!!!!!!!!!!!!!!!!!!!!!!!!!!!!!!!!!!!!'
-
-!reset variables to 0
-        converged=0
-        counter=0
-        diff_total = 0
-        fine=0
-
-if(iter.gt.180000)then
-        fine=1
-endif
-      
-        SURFACE: do while(converged .eq. 0) 
-           
-            counter = counter + 1
-
-
-            if(counter .eq.50)then    !select threshold here. Consider a better way to threshold or a max number of iterations if it isn't reaching that. BUT note it'll sometimes level out for a while and then still be able to take a big jump to improvement, so it's not so simple as just looking for when it levels out! 
-                print *,'reached max iterations',diff_total
-                converged = 1
-            endif
-
-           if(counter .gt.5 .and. diff_total .lt.1.and.fine.eq.0)then
-                print *,'switching to fine grid',diff_total
-                fine=1
-           
-            endif
-
-
-
-            if(counter .gt.5 .and. diff_total .lt.1)then
-                print *,'success',diff_total
-                converged = 1
-            endif
-
-
-            if (pid .eq. 0) then
-
-                print *,'Surface water counter',counter
-                print *,'max',diff_total
-
- 
-            else !Any PID that is not 0
-
-                nmax = nend(pid) - nini(pid) +3  
-                
-
-             
-
-
-                if(fine.eq.0)then
-                    n_use = nmax/5
-                    n2_use = n2/5
-                    allocate(topo_coarse(n2/5,(nmax+1)/5))
-                    allocate(hz_read(n2/5,(nmax+1)/5))
-                    allocate(diff(n2/5,(nmax+1)/5))
-                    allocate(wtd_use(n2/5,(nmax+1)/5))
-                    allocate(area_coarse(n2/5))
-                    allocate(hold_read(n2/5,(nmax+1)/5))
-
-print *,'line 1026'                    
-
-                    row = 0
-                     col = 0
-
-
-                    do j=1,n2,5
-                        col = 0
-                        row = row + 1
-                         do i=1,nmax+1,5
-                             col = col +1
-
-
-                             topo_coarse(row,col)=sum(topo(j:j+4,i:i+4))/25.
-                            ! diff_coarse(row,col)=sum(diff(j:j+4,i:i+4))/25.
-                             wtd_use(row,col)=sum(wtd(j:j+4,i:i+4))/25.
-                             area_coarse = sum(area(j:j+4))/5
-
-                        end do
-                   end do
-  hold_read=wtd_use
-                hz_read = max(topo_coarse,topo_coarse+wtd_use) !water moves on the surface, so it must be AT LEAST the height of the topography, or if there is surface water then it's topo + wtd
-
-  deallocate(topo_coarse)
-
-print *,'line 1051'
-
-                elseif(fine.eq.1)then
-                 n_use=nmax
-                 n2_use=n2
-
-                allocate(hz_read(n2,nmax+1))
-                allocate(diff(n2,nmax+1))
-                allocate(wtd_use(n2,nmax+1))
-allocate(hold_read(n2,nmax+1))
-                wtd_use=wtd
-                hz_read = max(topo,topo+wtd_use) !water moves on the surface, so it must be AT LEAST the height of the topography, or if there is surface water then it's topo + wtd
-             hold_read=wtd_use
-
-                endif
-
-print *,'line 1067'
-if(pid.ne.0)then
-    Merge_size = n2_use*n_use           !Note that this may be faster with a smaller value. Largely because the actual sort takes longer, although the number of iterations may sometimes also be higher despite that not making much sense
-    !Also note if unsure - a smaller value may only partially sort the array, but a too-large value may fill with zeros! 
-    allocate(T((Merge_size+1)/2))
-endif
-             
-
-                allocate(hz_1D(n2_use*n_use))  !Convert the array to a 1D for the mergesort
-
-                do i=1,n2_use
-                    hz_1D(((i-1)*n_use)+1:i*n_use) = hz_read(i,:) !unpack hz into a 1D array
-                end do
-
-                allocate(arr(2,n2_use*n_use))    !Create an array of the indices, for picking which cells to process first
-                do row=1,n2_use
-                    arr(1,((row-1)*n_use)+1:row*n_use)=row
-                end do
-
-                do row=1,n2_use
-                    do col = 1,n_use
-                        arr(2,(row-1)*n_use+col)=col
-                    end do
-                end do
-
-                call MergeSort(hz_1D,Merge_size,T,arr)  !Sort to obtain order for processing the array - water flows from the highest cells first
-
-print *,'starting cols1'
-                COLS1: do i=2,n_use
-                    ROWS1:do j=2,n2_use
-
-                        row = arr(1,n2_use*n_use-(j-1)-(i-1)*n2_use) !get the next item in the sorted list to be processed, from the sorted index array
-                        col = arr(2,n2_use*n_use-(j-1)-(i-1)*n2_use)
-
-
-                 if(col.ge.n_use-1)then !Doing the end two columns separately, so skip them here
-                    CYCLE
-                endif
-
-                if(col.le.2)then !Doing the end two columns separately, so skip them here
-                    CYCLE
-                endif
-
-                if(row.eq.1 .or.row.eq.n2_use)then !Can't correctly process the very edge rows
-                    CYCLE
-                endif
-
-
-                        if(wtd_use(row,col).le.0)then  !there is no surface water to move
-                            CYCLE
-                        endif
-
-                        if(landmask(row,col) .eq. 0) then !we are in the ocean
-                            wtd(row,col) = 0
-                        endif
-
-                        if(hz_read(row,col) .le. hz_read(row+1,col) .and. hz_read(row,col) &
-                        .le. hz_read(row-1,col) .and. hz_read(row,col) .le. hz_read(row,col+1) .and. &
-                        hz_read(row,col) .le. hz_read(row,col-1)) then !this is the lowest cell in the area, no water can leave
-                            CYCLE
-                        else
-                            upvalue = hz_read(row,col) - hz_read(row-1,col) !find the steepest direction, in which water would move
-                            downvalue = hz_read(row,col) - hz_read(row+1,col)
-                            leftvalue = hz_read(row,col) - hz_read(row,col-1)
-                            rightvalue = hz_read(row,col) - hz_read(row,col+1)
-            
-                            if(max(upvalue,downvalue,leftvalue,rightvalue) .le. 0.) then     !should have already eliminated this option, but in case, it's the lowest local cell    
-                                CYCLE   
-                elseif(max(upvalue,downvalue,leftvalue,rightvalue) .eq. upvalue) then  !choose direction which is steepest
-                    water = min(wtd_use(row,col)*area(row),upvalue*area(row)/2.)         !water is the minumum of the total water available, or of half the difference between 2 cells
-                    water1 = water/area(row-1)                                       !get height of water change in the giving and receiving cells
-                    water2 = water/area(row)
-
-                    wtd_use(row,col) = wtd_use(row,col) - water2                              !update water table in the cells
-                    wtd_use(row-1,col) = wtd_use(row-1,col) + water1
-
-                    hz_read(row,col) = hz_read(row,col) - water2                      !update hz for the rest of the calculations
-                    hz_read(row-1,col) = hz_read(row-1,col) + water1
-
-
-
-                elseif(max(upvalue,downvalue,leftvalue,rightvalue) .eq. downvalue) then
-                    water              = min(wtd_use(row,col)*area(row),downvalue*area(row)/2.)    
-                    water1             = water/area(row+1)  
-                    water2             = water/area(row)
-                    wtd_use(row,col)   = wtd_use(row,col) - water2
-                    wtd_use(row+1,col) = wtd_use(row+1,col) + water1
-
-                    hz_read(row,col) = hz_read(row,col) - water2
-                    hz_read(row+1,col) = hz_read(row+1,col) + water1
-
-                elseif(max(upvalue,downvalue,leftvalue,rightvalue) .eq. rightvalue) then
-                    water              = min(wtd_use(row,col)*area(row),rightvalue*area(row)/2.)    
-                    water1             = water/area(row)  
-                    water2             = water/area(row)
-                    wtd_use(row,col)   = wtd_use(row,col) - water2
-                    wtd_use(row,col+1) = wtd_use(row,col+1) + water1
-
-                    hz_read(row,col) = hz_read(row,col) - water2
-                    hz_read(row,col+1) = hz_read(row,col+1) + water1
-
-                elseif(max(upvalue,downvalue,leftvalue,rightvalue) .eq. leftvalue) then
-                    water              = min(wtd_use(row,col)*area(row),leftvalue*area(row)/2.)    
-                    water1             = water/area(row)  
-                    water2             = water/area(row)
-                    wtd_use(row,col)   = wtd_use(row,col) - water2
-                    wtd_use(row,col-1) = wtd_use(row,col-1) + water1
-
-                    hz_read(row,col) = hz_read(row,col) - water2
-                    hz_read(row,col-1) = hz_read(row,col-1) + water1
-
-                endif
-                         
-                        endif
-
-                    end do ROWS1
-                end do COLS1
-print *,'done with cols1'
-
-       if(pid.eq.1)then        !send & receive the edge columns
-            call MPI_recv(wtd_use(1,n_use+1),1,columntype,pid+1,8,MPI_COMM_WORLD,status,ierr)
-            call MPI_recv(wtd_use(1,n_use  ),1,columntype,pid+1,9,MPI_COMM_WORLD,status,ierr)
-            call MPI_send(wtd_use(1,3),1,columntype,numtasks-1,8,MPI_COMM_WORLD,ierr)
-            call MPI_send(wtd_use(1,2),1,columntype,numtasks-1,9,MPI_COMM_WORLD,ierr)
-
-            call MPI_recv(hz_read(1,n_use+1),1,columntype,pid+1,8,MPI_COMM_WORLD,status,ierr)
-            call MPI_recv(hz_read(1,n_use  ),1,columntype,pid+1,9,MPI_COMM_WORLD,status,ierr)
-            call MPI_send(hz_read(1,3),1,columntype,numtasks-1,8,MPI_COMM_WORLD,ierr)
-            call MPI_send(hz_read(1,2),1,columntype,numtasks-1,9,MPI_COMM_WORLD,ierr)
-
-        elseif(pid.eq.numtasks-1)then
-            if(mod(pid,2).eq.0)then
-
-            call MPI_recv(wtd_use(1,n_use+1),1,columntype,1,8,MPI_COMM_WORLD,status,ierr)
-            call MPI_recv(wtd_use(1,n_use  ),1,columntype,1,9,MPI_COMM_WORLD,status,ierr)
-            call MPI_send(wtd_use(1,3),1,columntype,pid-1,8,MPI_COMM_WORLD,ierr)   
-            call MPI_send(wtd_use(1,2),1,columntype,pid-1,9,MPI_COMM_WORLD,ierr)
- 
-            call MPI_recv(hz_read(1,n_use+1),1,columntype,1,8,MPI_COMM_WORLD,status,ierr)
-            call MPI_recv(hz_read(1,n_use  ),1,columntype,1,9,MPI_COMM_WORLD,status,ierr)
-            call MPI_send(hz_read(1,3),1,columntype,pid-1,8,MPI_COMM_WORLD,ierr)   
-            call MPI_send(hz_read(1,2),1,columntype,pid-1,9,MPI_COMM_WORLD,ierr)
- 
-            else
-
-            call MPI_send(wtd_use(1,3),1,columntype,pid-1,8,MPI_COMM_WORLD,ierr)   
-            call MPI_send(wtd_use(1,2),1,columntype,pid-1,9,MPI_COMM_WORLD,ierr)
-            call MPI_recv(wtd_use(1,n_use+1),1,columntype,1,8,MPI_COMM_WORLD,status,ierr)
-            call MPI_recv(wtd_use(1,n_use  ),1,columntype,1,9,MPI_COMM_WORLD,status,ierr)
- 
-            call MPI_send(hz_read(1,3),1,columntype,pid-1,8,MPI_COMM_WORLD,ierr)   
-            call MPI_send(hz_read(1,2),1,columntype,pid-1,9,MPI_COMM_WORLD,ierr)
-            call MPI_recv(hz_read(1,n_use+1),1,columntype,1,8,MPI_COMM_WORLD,status,ierr)
-            call MPI_recv(hz_read(1,n_use  ),1,columntype,1,9,MPI_COMM_WORLD,status,ierr)
-
-
-            endif
-
-        else
-            if(mod(pid,2).eq.0)then
-                call MPI_recv(wtd_use(1,n_use+1),1,columntype,pid+1,8,MPI_COMM_WORLD,status,ierr)
-                call MPI_recv(wtd_use(1,n_use  ),1,columntype,pid+1,9,MPI_COMM_WORLD,status,ierr)
-                call MPI_send(wtd_use(1,3),1,columntype,pid-1,8,MPI_COMM_WORLD,ierr)
-                call MPI_send(wtd_use(1,2),1,columntype,pid-1,9,MPI_COMM_WORLD,ierr)
-
-                call MPI_recv(hz_read(1,n_use+1),1,columntype,pid+1,8,MPI_COMM_WORLD,status,ierr)
-                call MPI_recv(hz_read(1,n_use  ),1,columntype,pid+1,9,MPI_COMM_WORLD,status,ierr)
-                call MPI_send(hz_read(1,3),1,columntype,pid-1,8,MPI_COMM_WORLD,ierr)
-                call MPI_send(hz_read(1,2),1,columntype,pid-1,9,MPI_COMM_WORLD,ierr)
-
-            else
-                call MPI_send(wtd_use(1,3),1,columntype,pid-1,8,MPI_COMM_WORLD,ierr)
-                call MPI_send(wtd_use(1,2),1,columntype,pid-1,9,MPI_COMM_WORLD,ierr)
-                call MPI_recv(wtd_use(1,n_use+1),1,columntype,pid+1,8,MPI_COMM_WORLD,status,ierr)
-                call MPI_recv(wtd_use(1,n_use  ),1,columntype,pid+1,9,MPI_COMM_WORLD,status,ierr)
-
-                call MPI_send(hz_read(1,3),1,columntype,pid-1,8,MPI_COMM_WORLD,ierr)
-                call MPI_send(hz_read(1,2),1,columntype,pid-1,9,MPI_COMM_WORLD,ierr)
-                call MPI_recv(hz_read(1,n_use+1),1,columntype,pid+1,8,MPI_COMM_WORLD,status,ierr)
-                call MPI_recv(hz_read(1,n_use  ),1,columntype,pid+1,9,MPI_COMM_WORLD,status,ierr)
-
-            endif
-        endif
-
-print *,'starting cols3'
-                    COLS3: do col=n_use-1,n_use
-                        ROWS3:do row=2,n2_use
-
-
-                if(row.eq.1 .or.row.eq.n2_use)then 
-                    CYCLE
-                endif
-
-
-                            if(wtd_use(row,col).le.0)then
-                              CYCLE
-                            endif
- 
-                            if(landmask(row,col) .eq. 0) then
-                                wtd_use(row,col) = 0
-                            endif
-
-                  
-                            if(hz_read(row,col) .le. hz_read(row+1,col) .and. hz_read(row,col) &
-                            .le. hz_read(row-1,col) .and. hz_read(row,col) .le. hz_read(row,col+1) .and. &
-                            hz_read(row,col) .le. hz_read(row,col-1)) then
-                                CYCLE
-                            else
-
-                                upvalue = hz_read(row,col) - hz_read(row-1,col)
-                                downvalue = hz_read(row,col) - hz_read(row+1,col)
-                                leftvalue = hz_read(row,col) - hz_read(row,col-1)
-                                rightvalue = hz_read(row,col) - hz_read(row,col+1)
-
-                                if(max(upvalue,downvalue,leftvalue,rightvalue) .le. 0.) then         
-                                    CYCLE   
-                         elseif(max(upvalue,downvalue,leftvalue,rightvalue) .eq. upvalue) then
-                    water = min(wtd_use(row,col)*area(row),upvalue*area(row)/2.)   
-                    water1 = water/area(row-1)  
-                    water2 = water/area(row)
-                           wtd_use(row,col) = wtd_use(row,col) - water2
-                            wtd_use(row-1,col) = wtd_use(row-1,col) + water1
-
-                    hz_read(row,col) = hz_read(row,col) - water2
-                    hz_read(row-1,col) = hz_read(row-1,col) + water1
-
-
-                        elseif(max(upvalue,downvalue,leftvalue,rightvalue) .eq. downvalue) then
-                    water = min(wtd_use(row,col)*area(row),downvalue*area(row)/2.)   
-                    water1 = water/area(row+1)  
-                    water2 = water/area(row)
-                           wtd_use(row,col) = wtd_use(row,col) - water2
-                            wtd_use(row+1,col) = wtd_use(row+1,col) + water1
-
-                    hz_read(row,col) = hz_read(row,col) - water2
-                    hz_read(row+1,col) = hz_read(row+1,col) + water1
-
-                        elseif(max(upvalue,downvalue,leftvalue,rightvalue) .eq. rightvalue) then
-                    water = min(wtd_use(row,col)*area(row),rightvalue*area(row)/2.)   
-                    water1 = water/area(row)  
-                    water2 = water/area(row)
-                           wtd_use(row,col) = wtd_use(row,col) - water2
-                            wtd_use(row,col+1) = wtd_use(row,col+1) + water1
-
-                    hz_read(row,col) = hz_read(row,col) - water2
-                    hz_read(row,col+1) = hz_read(row,col+1) + water1
-
-                        elseif(max(upvalue,downvalue,leftvalue,rightvalue) .eq. leftvalue) then
-                    water = min(wtd_use(row,col)*area(row),leftvalue*area(row)/2.)   
-                    water1 = water/area(row)  
-                    water2 = water/area(row)
-                           wtd_use(row,col) = wtd_use(row,col) - water2
-                            wtd_use(row,col-1) = wtd_use(row,col-1) + water1
-
-                    hz_read(row,col) = hz_read(row,col) - water2
-                    hz_read(row,col-1) = hz_read(row,col-1) + water1
-
-                        endif
-
-                            
-                            endif
-
-                        end do ROWS3
-                    end do COLS3
-             
-print *,'done with cols3'
-       if(pid.eq.1)then  !Once again send & receive the edge columns
-            call MPI_send(wtd_use(1,n_use+1),1,columntype,pid+1,8,MPI_COMM_WORLD,ierr)
-            call MPI_send(wtd_use(1,n_use  ),1,columntype,pid+1,9,MPI_COMM_WORLD,ierr)
-            call MPI_recv(wtd_use(1,3),1,columntype,numtasks-1,8,MPI_COMM_WORLD,status,ierr)
-            call MPI_recv(wtd_use(1,2),1,columntype,numtasks-1,9,MPI_COMM_WORLD,status,ierr)
-
-            call MPI_send(hz_read(1,n_use+1),1,columntype,pid+1,8,MPI_COMM_WORLD,ierr)
-            call MPI_send(hz_read(1,n_use  ),1,columntype,pid+1,9,MPI_COMM_WORLD,ierr)
-            call MPI_recv(hz_read(1,3),1,columntype,numtasks-1,8,MPI_COMM_WORLD,status,ierr)
-            call MPI_recv(hz_read(1,2),1,columntype,numtasks-1,9,MPI_COMM_WORLD,status,ierr)
-
-        elseif(pid.eq.numtasks-1)then
-            if(mod(pid,2).eq.0)then
-
-
-            call MPI_send(wtd_use(1,n_use+1),1,columntype,1,8,MPI_COMM_WORLD,ierr)
-            call MPI_send(wtd_use(1,n_use  ),1,columntype,1,9,MPI_COMM_WORLD,ierr)
-            call MPI_recv(wtd_use(1,3),1,columntype,pid-1,8,MPI_COMM_WORLD,status,ierr)   
-            call MPI_recv(wtd_use(1,2),1,columntype,pid-1,9,MPI_COMM_WORLD,status,ierr)
-
-            call MPI_send(hz_read(1,n_use+1),1,columntype,1,8,MPI_COMM_WORLD,ierr)
-            call MPI_send(hz_read(1,n_use  ),1,columntype,1,9,MPI_COMM_WORLD,ierr)
-            call MPI_recv(hz_read(1,3),1,columntype,pid-1,8,MPI_COMM_WORLD,status,ierr)   
-            call MPI_recv(hz_read(1,2),1,columntype,pid-1,9,MPI_COMM_WORLD,status,ierr)
-
-
-            else
-
-            call MPI_recv(wtd_use(1,3),1,columntype,pid-1,8,MPI_COMM_WORLD,status,ierr)   
-            call MPI_recv(wtd_use(1,2),1,columntype,pid-1,9,MPI_COMM_WORLD,status,ierr)
-            call MPI_send(wtd_use(1,n_use+1),1,columntype,1,8,MPI_COMM_WORLD,ierr)
-            call MPI_send(wtd_use(1,n_use  ),1,columntype,1,9,MPI_COMM_WORLD,ierr)
-
-            call MPI_recv(hz_read(1,3),1,columntype,pid-1,8,MPI_COMM_WORLD,status,ierr)   
-            call MPI_recv(hz_read(1,2),1,columntype,pid-1,9,MPI_COMM_WORLD,status,ierr)
-            call MPI_send(hz_read(1,n_use+1),1,columntype,1,8,MPI_COMM_WORLD,ierr)
-            call MPI_send(hz_read(1,n_use  ),1,columntype,1,9,MPI_COMM_WORLD,ierr)
-
-            endif
-
-        else
-            if(mod(pid,2).eq.0)then
-                call MPI_recv(wtd_use(1,3),1,columntype,pid-1,8,MPI_COMM_WORLD,status,ierr)
-                call MPI_recv(wtd_use(1,2),1,columntype,pid-1,9,MPI_COMM_WORLD,status,ierr)
-                call MPI_send(wtd_use(1,n_use+1),1,columntype,pid+1,8,MPI_COMM_WORLD,ierr)
-                call MPI_send(wtd_use(1,n_use  ),1,columntype,pid+1,9,MPI_COMM_WORLD,ierr)
-
-                call MPI_recv(hz_read(1,3),1,columntype,pid-1,8,MPI_COMM_WORLD,status,ierr)
-                call MPI_recv(hz_read(1,2),1,columntype,pid-1,9,MPI_COMM_WORLD,status,ierr)
-                call MPI_send(hz_read(1,n_use+1),1,columntype,pid+1,8,MPI_COMM_WORLD,ierr)
-                call MPI_send(hz_read(1,n_use  ),1,columntype,pid+1,9,MPI_COMM_WORLD,ierr)
-
-            else
-                call MPI_send(wtd_use(1,n_use+1),1,columntype,pid+1,8,MPI_COMM_WORLD,ierr)
-                call MPI_send(wtd_use(1,n_use  ),1,columntype,pid+1,9,MPI_COMM_WORLD,ierr)
-                call MPI_recv(wtd_use(1,3),1,columntype,pid-1,8,MPI_COMM_WORLD,status,ierr)
-                call MPI_recv(wtd_use(1,2),1,columntype,pid-1,9,MPI_COMM_WORLD,status,ierr)
-
-                call MPI_send(hz_read(1,n_use+1),1,columntype,pid+1,8,MPI_COMM_WORLD,ierr)
-                call MPI_send(hz_read(1,n_use  ),1,columntype,pid+1,9,MPI_COMM_WORLD,ierr)
-                call MPI_recv(hz_read(1,3),1,columntype,pid-1,8,MPI_COMM_WORLD,status,ierr)
-                call MPI_recv(hz_read(1,2),1,columntype,pid-1,9,MPI_COMM_WORLD,status,ierr)
-
-            endif
-        endif
-
-
-print *,'finish up the lasts'
-row=0
-                   do j=1,n2,5
-                        col = 0
-                        row = row + 1
-                         do i=1,nmax+1,5
-                             col = col +1
-                             
-                             wtd(j:j+4,i:i+4) = wtd_use(row,col)
-
-                        end do
-                   end do
- 
-
-print *,'wtd assigned'
-
-            diff = abs(hold_read-wtd_use)
-print *,'diff'
-            maxdiff = 0
-            maxdiff = maxval(diff)
-print *,'deallocate'
-   !         deallocate(hz_read)
-print *,'hz_read'
-    !        deallocate(diff)
-print *,'diff del'
-     !       deallocate(hz_1D)
-print *,'hz_1D'
-      !      deallocate(arr)
-print *,'arr'
-       !     deallocate(wtd_use)
-print *,'wtd use'
-
-
-        endif
-print *,'do the allreduce'
-        call MPI_ALLREDUCE(maxdiff,diff_total,1,MPI_REAL,mpi_max,MPI_COMM_WORLD,ierr)
-   
-        end do SURFACE
-
-
-endif
-
-
-
-
-
-  END DO GROUNDWATER !done with the big piece of processing! We now have 98% equilibrium! 
-
-
-  if(pid.eq.0) then
-      write(6,*) 'done; numbertotal = ',numbertotal,'iterations = ',iter
-      write(15,*) 'done; numbertotal = ',numbertotal,'iterations = ',iter
-
-      allocate(wtdglob(n2,n3))
-      wtdglob = 0.
-
-      open(23,file = trim(region)//'_equilibrium_SW.dat',form='unformatted',access='direct',recl=n2*n3) !do the final write - create the file
-
-      do n=1,numtasks-1
-          call MPI_recv(wtdglob(1,nini(n)+1),1,domblocksmall(n),n,8,MPI_COMM_WORLD,status,ierr) !receive the final wtd data from everyone
-      end do
-
-      write(23,rec=1)((wtdglob(i,j),i=1,n2),j=1,n3) !and write it to file
-
-      close(23)
-
-  else
-      call MPI_send(wtd(1,2),1,domblocksmall(pid),0,8,MPI_COMM_WORLD,ierr) !everyone sends out the final result to pid 0! 
-
-  endif
-
-
-  write (6,*)'about to try deallocating'
-  write (15,*)'about to try deallocating'
-  deallocate(topo,stat=error)
-  if (error.ne.0) then
-      print *, 'topo error'
-  endif
-  deallocate(landmask,stat=error)
-  if (error.ne.0)then
-      print *,'landmask error'
-  endif
-  deallocate(wtd,stat=error)
-  if (error.ne.0)then
-      print *,'wtd error'
-  endif
-  deallocate(fdepth_start,stat=error)
-  if (error.ne.0) then
-      print *,'fdepth error'
-  endif 
-deallocate(fslope,stat=error)
-  if (error.ne.0) then
-      print *,'fslope error'
-  endif
-deallocate(fdepth,stat=error)
-  if (error.ne.0) then
-      print *,'fslope error'
-  endif
-
-  deallocate(ksat,stat=error)
-  if (error.ne.0) then
-      print *,'ksat error'
-  endif
-  deallocate(rechmean,stat=error)
-  if (error.ne.0) then
-      print *,'rechmean error'
-  endif
-  deallocate(kcell,stat=error)
-  if (error.ne.0) then
-      print *,'kcell error'
-  endif
-  deallocate(head,stat=error)
-  if (error.ne.0) then
-      print *,'head error'
-  endif
-  deallocate(qlat,stat=error)
-  if (error.ne.0) then
-      print *,'qlat error'
-  endif
-  deallocate(mask,maskold,stat=error)
-  if (error.ne.0) then
-      print *,'mask error'
-  endif
-  deallocate(nini,stat=error)
-  if (error.ne.0) then
-      print *,'nini error'
-  endif
-      deallocate(nend,stat=error)
-  if (error.ne.0) then
-      print *,'nend error'
-  endif
-  deallocate(domblock,stat=error)
-  if (error.ne.0) then
-      print *,'domblock error'
-  endif
-  deallocate(domblocksmall,stat=error)
-  if (error.ne.0) then
-      print *,'domblocksmall error'
-  end if
-  deallocate(xlat,stat=error)
-  if (error.ne.0) then
-      print *,'xlat error'
-  endif
-  deallocate(alpha,stat=error)
-  if (error.ne.0) then
-      print *, 'alpha error'
-  endif
-
- deallocate(temp_sent,stat=error)
-  if (error.ne.0) then
-      print *, 'temp error'
-  endif
-
-
-
-  write(6,*)'done'
-  write(15,*)'done'
-
-
-
-
-  call MPI_FINALIZE(ierr)
-end program equilibrium
-
->>>>>>> 3000833e
+!this version tries to obtain equilibrium for both groundwater and surface water
+!I am retyping/copying/reordering to try to make sure formatting looks good as well as to try iron out errors
+!I am also trying to get rid of temperature and mask files, we don't need these, can do a completed fdepth and just use topo as mask. 
+!this should be run at LGM to obtain the starting water tables for future transient runs
+!one model run per setup - ie one for TRACE, one for HADCM3, although it can be done any time you want equilibrium
+!For surface water, we run on a coarser grid then switch to finer, to help with processing times
+
+
+!SUBROUTINES:
+
+!*************************************************************************************************************
+
+
+subroutine Merge(A,NA,B,NB,C,NC) !used to partially sort the surface water array to speed processing
+ 
+   integer, intent(in) :: NA,NB,NC         ! Normal usage: NA+NB = NC
+   integer, intent(in out) :: A(NA)        ! B overlays C(NA+1:NC)
+   integer, intent(in)     :: B(NB)
+   integer, intent(in out) :: C(NC)
+ 
+   integer :: I,J,K
+ 
+   I = 1; J = 1; K = 1;
+   do while(I <= NA .and. J <= NB)
+      if (A(I) <= B(J)) then
+         C(K) = A(I)
+         I = I+1
+      else
+         C(K) = B(J)
+         J = J+1
+      endif
+      K = K + 1
+   enddo
+   do while (I <= NA)
+      C(K) = A(I)
+      I = I + 1
+      K = K + 1
+   enddo
+   return
+ 
+end subroutine merge
+ 
+recursive subroutine MergeSort(A,N,T,indices)           !A is the hz array, N is the length of the array (or a shorter length), T is an empty array, indices is the indices array to also be sorted. 
+ 
+   integer, intent(in) :: N
+   integer, dimension(N), intent(in out) :: A
+   real,dimension(2,N) :: indices
+   integer, dimension((N+1)/2), intent (out) :: T
+ 
+   integer :: NA,NB,V
+ 
+   if (N < 2) return
+   if (N == 2) then
+      if (A(1) > A(2)) then                 !Both the hz array with topo + h info and an array recording the indices are sorted
+         V = A(1)
+         A(1) = A(2)
+         A(2) = V
+
+         V_row = indices(1,1)
+         v_col = indices(2,1)
+         indices(1,1) = indices(1,2)
+         indices(1,2) = V_row
+
+         indices(2,1) = indices(2,2)
+         indices(2,1) = V_col
+
+      endif
+      return
+   endif      
+   NA=(N+1)/2
+   NB=N-NA
+ 
+   call MergeSort(A,NA,T,indices)
+   call MergeSort(A(NA+1),NB,T,indices)
+ 
+   if (A(NA) > A(NA+1)) then
+      T(1:NA)=A(1:NA)
+      call Merge(T,NA,A(NA+1),NB,A,N)
+   endif
+   return
+ 
+end subroutine MergeSort
+
+
+!********************************************************************************************************
+
+
+subroutine dividedomain(n2,n3,numtasks,nini,filetopo,ntotal) !divide among processors
+  use netcdf
+  implicit none
+
+ 
+  integer :: n2,n3,numtasks
+  integer :: nini(1:numtasks-1)
+  real,allocatable,dimension(:,:) :: topo_read
+  integer,allocatable,dimension(:) :: ncells
+  integer :: iret,ncid,varid,ntotal,ncount,n,j
+  character*100 :: filetopo
+  real, parameter :: UNDEF = -1.0E+7
+
+  allocate(topo_read(n2,n3))
+
+  write(6,*)'reading in the mask to divide the domain'
+
+  iret = nf90_open(filetopo,0,ncid)  !open the topography file
+  call check_err(iret)
+  write(6,*)'first call'
+
+  iret = nf90_inq_varid(ncid,'value',varid) !get the ID of the value layer
+  call check_err(iret)
+  write(6,*) 'second call'
+
+  iret = nf90_get_var(ncid,varid,topo_read) !read the actual values into the array called topo_read
+  call check_err(iret)
+  write(6,*) 'third call'
+
+  iret = nf90_close(ncid) !close the mask file
+  call check_err(iret)
+  write(6,*)'fourth call'
+
+  ntotal = count(topo_read>UNDEF) !count the number of land cells. I changed this slightly since I am using mask here rather than topo; all cells with a value of 1 should be included. 
+
+
+  allocate(ncells(n3))
+ 
+  ncells = count(topo_read>UNDEF,1) !The number of cells which are defined in the 1 dimension
+
+  ncount=0
+
+  nini(1) = 2
+
+  n=2 !counter
+  
+  do j=1,n3
+      ncount=ncount+ncells(j) !add the number of cells defined in the current column
+      if (ncount .ge. ntotal/(numtasks-1)) then !>= total number of defined cells/number of threads
+          nini(n) = j-1 !Telling it which row it needs to start in, to divide up the work equally, so each task handles the same number of cells.
+          ncount = ncells(j) !reset the ncount for the next task
+          n = n+1
+      endif
+      if(n .eq. numtasks) exit
+  end do
+
+  deallocate(topo_read,ncells)
+
+  return
+
+end subroutine dividedomain
+
+  
+!********************************************************************************************************
+
+subroutine check_err(statusnc)
+
+  use netcdf
+  integer statusnc
+
+  if(statusnc.ne. nf90_noerr) then
+      stop 'Stopped due to a catch in the check_err subroutine'
+  endif
+
+end subroutine check_err
+
+!********************************************************************************************************
+
+
+program coupled_GW_SW
+
+  use netcdf
+  use mpi
+
+  implicit none !ensures you don't create any variables without explicitly defining their type
+
+!define all variables:
+
+!character:
+  character*8 :: region
+character*60 :: surfdatadir
+character*100 :: filetopo,filefdepth,fileksat,filerech
+
+
+!integer:
+integer n2, n3, ntotal, iret, ncid, varid, n, j, i, nmax, numbertotal, numbercount, iter, error, &
+numberold, ierr, pid, numtasks, rc, tasktype, status(MPI_STATUS_SIZE), columntype, columntypeint, &
+fine, n_use, n2_use, col, row, converged, counter, Merge_size
+
+integer,allocatable :: domblock(:), domblocksmall(:), nini(:), nend(:)
+integer*1, allocatable, dimension(:) :: maskline, T
+integer*1, allocatable, dimension (:,:) :: landmask, maskold, watermask,mask
+
+
+!real:
+real thres, d0, d1, d2, d3, deltat, dx, dy, xn, xs, q, total, upvalue, downvalue, &
+leftvalue, rightvalue, water, water1, water2, diff_total, maxdiff, placeholder, delta_xy, &
+SEDGE,div_count
+
+real, allocatable, dimension(:) :: alpha, xlat, alphamonth, hz_1D, area, area_use
+
+real, allocatable, dimension(:,:) :: topo, wtd, kcell, ksat, head, qlat, rechmean, fdepth, &
+topo_read, wtd_read, fdepth_read, ksat_read, rech_read, rech_month_read, rech_month, wtd_save, &
+h, hold, diff, hz_read, hold_read, topo_use, wtd_use, diff_coarse, arr,wtdglob
+
+real, parameter :: UNDEF = -1.0E+7
+REAL(KIND=8),PARAMETER :: pi=3.141592653589793D0+0
+
+!*******************************************************************************************
+ 
+  call MPI_INIT(ierr)       !Initialise MPI
+  if (ierr .ne. MPI_SUCCESS) then       !Error catching - this part should never run.
+      print *,'Error starting MPI program. Terminating.'
+      call MPI_ABORT(MPI_COMM_WORLD,rc,ierr)
+  end if
+
+
+!*******************************************************************************************
+
+!set global parameters:
+  n2 = 2000 !number of cells in x and y directions
+  n3 = 1000
+  region = 'Mad_' !start of file name for the files. Limit 8 characters. 
+  surfdatadir = 'surfdata/' !folder names for the data, limit 60 characters. Topo, fdepth, and rech go here. 
+!ksat is not within a folder since the same one is being used for all times.
+
+  Thres = 0.001 !when to stop calculating - 0.01, 0.005, or 0.001. This is the finest option. 
+  SEDGE = -27 !southern most latitude of your domain
+
+  delta_xy = 120
+  deltat = (365.*24.*3600.) !seconds in an annual timestep
+
+!input files:
+
+  filetopo = trim(surfdatadir)//trim(region)//'021000_topo_rotated.nc'
+  filefdepth = trim(surfdatadir)//trim(region)//'021000_fslope_rotated.nc' !CHANGE TO FDEPTH
+  filerech = trim(surfdatadir)//trim(region)//'021000_rech_rotated.nc'
+  fileksat = trim(surfdatadir)//trim(region)//'ksat_rotated.nc'
+
+!output text file:
+
+  open (15,file=trim(region)//'output_equilibrium_coupled.txt') 
+
+!different increments to use to move water table depth:
+
+  d0 = Thres/2
+  d1 = 0.05
+  d2 = 0.1
+  d3 = 0.25
+ 
+!get the number of tasks available
+  call MPI_COMM_RANK(MPI_COMM_WORLD,pid,ierr)
+  call MPI_COMM_SIZE(MPI_COMM_WORLD,numtasks,ierr)
+  print *,'Number of tasks=',numtasks,'My rank=',pid
+ 
+!allocate array space, the size of the number of tasks available
+
+  allocate(nini(1:numtasks-1))
+  allocate(nend(1:numtasks-1))
+  allocate(domblock(1:numtasks-1))
+  allocate(domblocksmall(1:numtasks-1))
+  allocate(maskline(n2))               
+
+
+  call MPI_TYPE_CONTIGUOUS(numtasks-1,MPI_INTEGER,tasktype,ierr) !creates a contiguous datatype. The new datatype is called tasktype
+  call MPI_Type_commit(tasktype,ierr)
+
+
+!divide the domain among tasks:
+
+  if(pid .eq. 0) then
+      write(15,*) 'PID = 0'
+      call dividedomain(n2,n3,numtasks,nini,filetopo,ntotal) !Divides up the work equally among all of the ranks, by number of defined land cells.
+      write (15,*) 'Dividedomain done' 
+      print *,'dividedomain done'
+
+  nend(numtasks-1) = n3+1 !define where each task must finish
+  do n=2,numtasks-1
+      nend(n-1) = nini(n) -1 !moving everything in the list along one space - the column to end in for each task.
+  end do
+
+      do n=1,numtasks-1
+          call MPI_send(nini(1),1,tasktype,n,1,MPI_COMM_WORLD,ierr) !because only PID=0 has these values right now, so we have to send them out. 
+          call MPI_send(nend(1),1,tasktype,n,20,MPI_COMM_WORLD,ierr)
+           call MPI_send(ntotal,1,MPI_INTEGER,n,2001,MPI_COMM_WORLD,ierr)
+      end do
+  else
+      call MPI_recv(nini(1),1,tasktype,0,1,MPI_COMM_WORLD,status,ierr) !receive what was sent above.
+   call MPI_recv(nend(1),1,tasktype,0,20,MPI_COMM_WORLD,status,ierr)
+      call MPI_recv(ntotal,1,MPI_INTEGER,0,2001,MPI_COMM_WORLD,status,ierr)
+  endif    
+
+
+ 
+  do n=1, numtasks-1
+      nmax = nend(n) - nini(n) + 4 !max number of columns we have in this group
+
+      call MPI_TYPE_CONTIGUOUS(n2*nmax,MPI_REAL,domblock(n),ierr)
+      call MPI_type_commit(domblock(n),ierr)
+
+
+      call MPI_TYPE_CONTIGUOUS(n2*(nmax-3),MPI_REAL,domblocksmall(n),ierr)
+      call MPI_type_commit(domblocksmall(n),ierr)
+  end do
+
+  call MPI_TYPE_CONTIGUOUS(n2,MPI_REAL,columntype,ierr)
+  call MPI_type_commit(columntype,ierr)
+
+  call MPI_TYPE_CONTIGUOUS(n2,MPI_INTEGER1,columntypeint,ierr)
+  call MPI_type_commit(columntypeint,ierr)
+
+
+
+
+!Get the changing cell areas across different latitudes:
+
+  dy = 6370000.*pi/(180.*delta_xy) !radius of the earth * pi/number of cells in a half-circle of the globe. This should equal the height of each cell in the N-S direction. 
+
+  dx = dy
+  
+  if(pid .gt. 0) then
+      allocate(xlat(n2))
+      allocate(area(n2))
+      allocate(alpha(n2))
+      allocate(alphamonth(n2))
+
+      do j=1, n2 !changing area of cell depending on its latitude
+          xlat(j) = (float(j)/delta_xy + SEDGE)*pi/180.
+          xs = (float(2*(j)-1)/(delta_xy*2.)+SEDGE)*pi/180. !Latitude on southern cell edge
+          xn = (float(2*(j)+1)/(delta_xy*2.)+SEDGE)*pi/180. !latitude on northern cell edge
+
+          placeholder = dy*6370000.*(sin(xn)-sin(xs))/2.
+          area(j) = placeholder !final cell area for that latitude: trapezoid dy * dx
+
+          alpha(j) = deltat/placeholder 
+          alphamonth(j) = (deltat/12.)/placeholder
+      end do
+  end if
+
+
+
+!*******************************************************************************************
+
+
+!import all of the data:
+
+  if(pid .eq. 0) then
+
+      allocate(wtd_read(n2,n3))
+      wtd_read = 0. 
+
+      allocate(topo_read(n2,n3))
+     
+      iret = nf90_open(filetopo,0,ncid) !reading in the topo
+      call check_err(iret)
+
+      iret = nf90_inq_varid(ncid,'value',varid)
+      call check_err(iret)
+
+      iret = nf90_get_var(ncid,varid,topo_read)
+      call check_err(iret)
+
+      iret = nf90_close(ncid)
+      call check_err(iret)
+
+
+      where(topo_read .le. UNDEF) topo_read = 0. !change undefined cells to 0
+     
+    
+      allocate(ksat_read(n2,n3))
+     
+      iret = nf90_open(fileksat,0,ncid) !reading in the ksat
+      call check_err(iret)
+
+      iret = nf90_inq_varid(ncid,'value',varid)
+      call check_err(iret)
+
+      iret = nf90_get_var(ncid,varid,ksat_read)
+      call check_err(iret)
+
+      iret = nf90_close(ncid)
+      call check_err(iret)
+
+
+      allocate(rech_read(n2,n3))
+      allocate(rech_month_read(n2,n3))
+     
+      iret = nf90_open(filerech,0,ncid) !reading in the recharge file
+      call check_err(iret)
+
+      iret = nf90_inq_varid(ncid,'value',varid)
+      call check_err(iret)
+
+      iret = nf90_get_var(ncid,varid,rech_read)
+      call check_err(iret)
+
+      iret = nf90_close(ncid)
+      call check_err(iret)
+
+!####################################################################################### potentially change with lakes
+      rech_read = max(rech_read,0.) !setting it so recharge can only be positive
+    rech_month_read = (rech_read/12.)  
+
+      allocate(fdepth_read(n2,n3))
+    
+      iret = nf90_open(filefdepth,0,ncid) !reading in the fdepth
+      call check_err(iret)
+
+      iret = nf90_inq_varid(ncid,'value',varid)
+      call check_err(iret)
+
+      iret = nf90_get_var(ncid,varid,fdepth_read)
+      call check_err(iret)
+
+      iret = nf90_close(ncid)
+      call check_err(iret)
+
+      where(fdepth_read .le. 0.0001) fdepth_read = 0.0001
+
+!now send everything we have opened:
+
+      do n=1,numtasks-2
+          call MPI_send(topo_read(1,nini(n)-1),1,domblock(n),n,1,MPI_COMM_WORLD,ierr)
+          call MPI_send(wtd_read(1,nini(n)-1),1,domblock(n),n,3,MPI_COMM_WORLD,ierr)
+          call MPI_send(ksat_read(1,nini(n)-1),1,domblock(n),n,5,MPI_COMM_WORLD,ierr)
+          call MPI_send(rech_read(1,nini(n)-1),1,domblock(n),n,6,MPI_COMM_WORLD,ierr)
+          call MPI_send(rech_month_read(1,nini(n)-1),1,domblock(n),n,7,MPI_COMM_WORLD,ierr)
+          call MPI_send(fdepth_read(1,nini(n)-1),1,domblock(n),n,8,MPI_COMM_WORLD,ierr)
+      end do
+
+      call MPI_send(topo_read(1,nini(numtasks-1)-1),1,domblocksmall(numtasks-1),numtasks-1,1,MPI_COMM_WORLD,ierr)
+      call MPI_send(wtd_read(1,nini(numtasks-1)-1),1,domblocksmall(numtasks-1),numtasks-1,3,MPI_COMM_WORLD,ierr)
+      call MPI_send(ksat_read(1,nini(numtasks-1)-1),1,domblocksmall(numtasks-1),numtasks-1,5,MPI_COMM_WORLD,ierr)
+
+      call MPI_send(rech_read(1,nini(numtasks-1)-1),1,domblocksmall(numtasks-1),numtasks-1,6,MPI_COMM_WORLD,ierr)
+    call MPI_send(rech_month_read(1,nini(numtasks-1)-1),1,domblocksmall(numtasks-1),numtasks-1,7,MPI_COMM_WORLD,ierr)
+      call MPI_send(fdepth_read(1,nini(numtasks-1)-1),1,domblocksmall(numtasks-1),numtasks-1,8,MPI_COMM_WORLD,ierr)
+   
+
+      call MPI_send(topo_read(1,1),1,columntype,numtasks-1,1,MPI_COMM_WORLD,ierr)
+      call MPI_send(wtd_read(1,1),1,columntype,numtasks-1,3,MPI_COMM_WORLD,ierr)
+      call MPI_send(ksat_read(1,1),1,columntype,numtasks-1,5,MPI_COMM_WORLD,ierr)
+      call MPI_send(rech_read(1,1),1,columntype,numtasks-1,6,MPI_COMM_WORLD,ierr)
+    call MPI_send(rech_month_read(1,1),1,columntype,numtasks-1,7,MPI_COMM_WORLD,ierr)
+      call MPI_send(fdepth_read(1,1),1,columntype,numtasks-1,8,MPI_COMM_WORLD,ierr)
+   
+      call MPI_send(topo_read(1,2),1,columntype,numtasks-1,1,MPI_COMM_WORLD,ierr)
+      call MPI_send(wtd_read(1,2),1,columntype,numtasks-1,3,MPI_COMM_WORLD,ierr)
+      call MPI_send(ksat_read(1,2),1,columntype,numtasks-1,5,MPI_COMM_WORLD,ierr)
+      call MPI_send(rech_read(1,2),1,columntype,numtasks-1,6,MPI_COMM_WORLD,ierr)
+    call MPI_send(rech_month_read(1,2),1,columntype,numtasks-1,7,MPI_COMM_WORLD,ierr)
+      call MPI_send(fdepth_read(1,2),1,columntype,numtasks-1,8,MPI_COMM_WORLD,ierr)
+   
+
+      call MPI_send(topo_read(1,3),1,columntype,numtasks-1,1,MPI_COMM_WORLD,ierr)
+      call MPI_send(wtd_read(1,3),1,columntype,numtasks-1,3,MPI_COMM_WORLD,ierr)
+      call MPI_send(ksat_read(1,3),1,columntype,numtasks-1,5,MPI_COMM_WORLD,ierr)
+      call MPI_send(rech_read(1,3),1,columntype,numtasks-1,6,MPI_COMM_WORLD,ierr)
+    call MPI_send(rech_month_read(1,3),1,columntype,numtasks-1,7,MPI_COMM_WORLD,ierr)
+      call MPI_send(fdepth_read(1,3),1,columntype,numtasks-1,8,MPI_COMM_WORLD,ierr)
+  
+
+      deallocate(topo_read)
+      deallocate(ksat_read)
+      deallocate(wtd_read)
+      deallocate(rech_read)
+      deallocate(rech_month_read)
+      deallocate(fdepth_read)
+
+  else
+  
+      allocate(topo(n2,nmax))
+      allocate(wtd(n2,nmax))
+      allocate(ksat(n2,nmax))
+      allocate(rechmean(n2,nmax))
+      allocate(rech_month(n2,nmax))
+      allocate(kcell(n2,nmax))
+      allocate(head(n2,nmax))
+      allocate(qlat(n2,nmax))
+      allocate(maskold(n2,nmax))
+      allocate(mask(n2,nmax))
+      allocate(fdepth(n2,nmax))
+      allocate(landmask(n2,nmax))
+
+    if(pid.lt.numtasks-1)then
+
+          call MPI_recv(topo(1,1),1,domblock(pid),0,1,MPI_COMM_WORLD,status,ierr) !receiving everthing that was sent above     
+          call MPI_recv(wtd(1,1),1,domblock(pid),0,3,MPI_COMM_WORLD,status,ierr)
+          call MPI_recv(ksat(1,1),1,domblock(pid),0,5,MPI_COMM_WORLD,status,ierr)
+          call MPI_recv(rechmean(1,1),1,domblock(pid),0,6,MPI_COMM_WORLD,status,ierr)
+      call MPI_recv(rech_month(1,1),1,domblock(pid),0,7,MPI_COMM_WORLD,status,ierr)
+          call MPI_recv(fdepth(1,1),1,domblock(pid),0,8,MPI_COMM_WORLD,status,ierr)
+
+
+   else
+
+          call MPI_recv(topo(1,1),1,domblocksmall(pid),0,1,MPI_COMM_WORLD,status,ierr)
+          call MPI_recv(wtd(1,1),1,domblocksmall(pid),0,3,MPI_COMM_WORLD,status,ierr)
+          call MPI_recv(ksat(1,1),1,domblocksmall(pid),0,5,MPI_COMM_WORLD,status,ierr)
+
+          call MPI_recv(rechmean(1,1),1,domblocksmall(pid),0,6,MPI_COMM_WORLD,status,ierr)
+          call MPI_recv(rech_month(1,1),1,domblocksmall(pid),0,7,MPI_COMM_WORLD,status,ierr)
+          call MPI_recv(fdepth(1,1),1,domblocksmall(pid),0,8,MPI_COMM_WORLD,status,ierr)
+          call MPI_recv(topo(1,nmax-2),1,columntype,0,1,MPI_COMM_WORLD,status,ierr)
+          call MPI_recv(wtd(1,nmax-2),1,columntype,0,3,MPI_COMM_WORLD,status,ierr)
+          call MPI_recv(ksat(1,nmax-2),1,columntype,0,5,MPI_COMM_WORLD,status,ierr)
+          call MPI_recv(rechmean(1,nmax-2),1,columntype,0,6,MPI_COMM_WORLD,status,ierr)
+       call MPI_recv(rech_month(1,nmax-2),1,columntype,0,7,MPI_COMM_WORLD,status,ierr)
+          call MPI_recv(fdepth(1,nmax-2),1,columntype,0,8,MPI_COMM_WORLD,status,ierr)
+  
+          call MPI_recv(topo(1,nmax-1),1,columntype,0,1,MPI_COMM_WORLD,status,ierr)
+          call MPI_recv(wtd(1,nmax-1),1,columntype,0,3,MPI_COMM_WORLD,status,ierr)
+          call MPI_recv(ksat(1,nmax-1),1,columntype,0,5,MPI_COMM_WORLD,status,ierr)
+          call MPI_recv(rechmean(1,nmax-1),1,columntype,0,6,MPI_COMM_WORLD,status,ierr)
+       call MPI_recv(rech_month(1,nmax-1),1,columntype,0,7,MPI_COMM_WORLD,status,ierr)
+          call MPI_recv(fdepth(1,nmax-1),1,columntype,0,8,MPI_COMM_WORLD,status,ierr)
+
+          call MPI_recv(topo(1,nmax),1,columntype,0,1,MPI_COMM_WORLD,status,ierr)
+          call MPI_recv(wtd(1,nmax),1,columntype,0,3,MPI_COMM_WORLD,status,ierr)
+          call MPI_recv(ksat(1,nmax),1,columntype,0,5,MPI_COMM_WORLD,status,ierr)
+          call MPI_recv(rechmean(1,nmax),1,columntype,0,6,MPI_COMM_WORLD,status,ierr)
+       call MPI_recv(rech_month(1,nmax),1,columntype,0,7,MPI_COMM_WORLD,status,ierr)
+          call MPI_recv(fdepth(1,nmax),1,columntype,0,8,MPI_COMM_WORLD,status,ierr)   
+    endif
+   
+
+      maskold = 1 !This is just being done ahead of the big loop, maskold is used to show which cells still need to be processed. 
+      mask = 0
+      landmask = topo
+
+  endif
+
+
+!Get ready to start the groundwater loop:
+
+  iter = 0
+  numbercount = 0
+  numbertotal = ntotal
+ 
+
+ 
+GROUNDWATER : DO while(numbertotal > ntotal/100 .and. iter < 40) !start of the main loop with conditions - number of iterations or % equilibrium. Currently set for 99% equilibrium or 400000 iterations; can be changed if this is too much
+      
+      if(iter .eq. 50000) then !here we switch from annual to monthly processing. 
+          write(15,*) '50000 iterations, adjusting the values for monthly processing'
+          thres = thres/12.  !these need to be adjusted since the total water moving for a month will be 12x< than that for a year, so the threshold must also be smaller because of the way we decide if it's at equilibrium. 
+          d0 = d0/12.
+          d1 = d1/12.
+          d2 = d2/12.
+          d3 = d3/12.
+          deltat = deltat/12.
+          alpha = alphamonth
+          rechmean = rech_month
+          maskold = 1          !because we changed the threshold, so we want to recheck all the cells. 
+          numbertotal = ntotal
+      endif
+
+      iter = iter + 1 ! count the iterations
+
+
+      if (pid.eq.0)then !just for checking how far the run is
+          write(15,*) 'PID = 0. Numbertotal:', numbertotal, 'ntotal:', ntotal, 'iter number:', iter
+      endif
+
+      numbercount = 0
+
+      if(mod(float(iter),10000.) .eq. 0.) then  !save the data in case it crashes or you need multiple runs to reach equilibrium
+          if(pid.eq.0)then
+              allocate(wtd_save(n2,n3))
+              open(23,file=trim(region)//'equilibrium_GW_SW.dat',form='unformatted',access='stream')
+
+              do n=1,numtasks-1
+                  write(15,*) 'receiving wtd',n   
+                  call MPI_recv(wtd_save(1,nini(n)),1,domblocksmall(n),n,8,MPI_COMM_WORLD,status,ierr)
+              end do
+              
+              write (23,rec=1)((wtd_save(i,j),i=1,n2),j=1,n3)
+
+              deallocate(wtd_save)
+
+          else
+              call MPI_send(wtd(1,2),1,domblocksmall(pid),0,8,MPI_COMM_WORLD,ierr)
+          endif
+      endif
+
+
+
+     IF (pid.gt.0) then
+          mask = 0
+          nmax = nend(pid) - nini(pid)
+          do j=1, nmax+1
+              do i=1, n2
+                  if(fdepth(i,j) .gt. 0 .and.(maskold(i,j).gt.0.or.j.eq.1.or.j.eq.nmax+1)) then !maskold is used to stop us from repeating all of the steps on cells which have already reached equilibrium. 
+                      head(i,j) = topo(i,j) + wtd(i,j) !gives the water table height (same as land surface if a wtd isn't loaded in), which = head
+                      if(wtd(i,j) .lt. -1.5) then
+!work out hydraulic conductivity for each cell
+                          kcell(i,j) = fdepth(i,j) *ksat(i,j)*exp((wtd(i,j)+1.5)/fdepth(i,j)) !This is equation S6 from the paper
+                      elseif(wtd(i,j).le.0)then
+                          kcell(i,j) = ksat(i,j)*(wtd(i,j)+1.5+fdepth(i,j)) !equation S4 from the paper 
+                    else
+                        kcell(i,j) = ksat(i,j)*(0+1.5+fdepth(i,j)) !maxes out when water is at the surface, to avoid instabilities in surface water movement.
+                      endif
+                  endif
+              end do
+          end do
+
+
+          do j=2,nmax
+              do i=2,n2-1
+
+                  if(landmask(i,j) .gt. 0 .and. maskold(i,j).gt.0) then
+                      q=0.
+                      !north
+                      q  = q + (kcell(i,j+1)+kcell(i,j))*(head(i,j+1)-head(i,j)) * cos(xlat(j)+pi/(180.*delta_xy*2.))   
+!it seems like we are getting the total which will be discharged from each cell
+                      !south
+                      q  = q + (kcell(i,j-1)+kcell(i,j))*(head(i,j-1)-head(i,j)) * cos(xlat(j)-pi/(180.*delta_xy*2.))
+                      !west
+                      q  = q + (kcell(i-1,j)+kcell(i,j))*(head(i-1,j)-head(i,j)) / cos(xlat(j))
+                      !east
+                      q  = q + (kcell(i+1,j)+kcell(i,j))*(head(i+1,j)-head(i,j)) / cos(xlat(j))
+                      qlat(i,j)=alpha(j)*q  
+!I think multiplying it with alpha gets the total that will be discharged as it builds up over that whole time. 
+
+!mm -> m
+                      total=rechmean(i,j)*1.e-3 + qlat(i,j)  
+                     ! total = rechmean(i,j) + qlat(i,j)
+                      numberold = numbercount
+
+                    
+
+              !       As recharge is fixed, the following applies:
+                     !       (a) if total <0, meaning too much lateral flows i.e., water table is too high.
+                     !       (b) if total >0, meaning too little lateral flow, i.e., water table is too low.
+
+                      if(total .lt. -1.) then   !adjustment size depending on how far off it is
+                          wtd(i,j) = wtd(i,j) -d3 !we use d0-d3 as different size increments of adjustment
+                          numbercount = numbercount + 1 !and count the cell as not yet being in equilibrium. 
+                      elseif (total .lt. -0.25) then
+                          wtd(i,j) = wtd(i,j) -d2
+                          numbercount = numbercount + 1
+                      elseif (total .lt. -0.1) then
+                          wtd(i,j) = wtd(i,j) -d1 
+                          numbercount = numbercount + 1
+                          
+                      elseif (total .lt. -thres) then
+                          wtd(i,j) = wtd(i,j) -d0
+                          numbercount = numbercount + 1
+
+!##############################################################################################################change for lakes
+                      elseif(total .gt. 1.) then                  
+                          wtd(i,j) = wtd(i,j) +d3
+                          numbercount = numbercount + 1
+                      elseif (total .gt. 0.25 ) then
+                          wtd(i,j) = wtd(i,j) +d2
+                          numbercount = numbercount + 1
+                      elseif (total .gt. 0.1 ) then
+                          wtd(i,j) = wtd(i,j) +d1 
+                          numbercount = numbercount + 1
+                      elseif (total .gt. thres ) then
+                          wtd(i,j) = wtd(i,j) +d0
+                          numbercount = numbercount + 1
+                      !things which are between -thres and thres do not change; they are in equilibrium.
+                      endif
+
+
+                     if (numberold .ne. numbercount) then
+                         mask(i+1,j) =1 !tag cells to show they are still not in equilibrium.
+                         mask(i-1,j) = 1
+                         mask(i,j+1) = 1
+                         mask(i,j-1) = 1
+                         mask(i,j) = 1
+                     endif
+ 
+
+                  endif
+              end do
+          end do
+
+          maskold = mask  !to record which cells still need to be processed
+         numbertotal = numbercount !total number of cells still out of equilibrium this iteration
+                             
+!send and receive the lines on either side of each section to allow for flow across these lines:
+          if(pid .eq. 1) then
+              call MPI_send(wtd(1,nmax-1),1,columntype,2,0,MPI_COMM_WORLD,ierr)
+              call MPI_send(maskold(1,nmax),1,columntypeint,2,1,MPI_COMM_WORLD,ierr) !so we send out the border part of our wtd and our mask
+
+              call MPI_recv(wtd(1,nmax),1,columntype,2,0,MPI_COMM_WORLD,status,ierr)
+              call MPI_recv(maskline(1),1,columntypeint,2,1,MPI_COMM_WORLD,status,ierr) !and we receive it from the neighbour
+
+              do i=1,n2
+                  maskold(i,nend(1)-1) = maskold(i,nend(1)-1)+maskline(i) !and then we add that end line of the mask to what we already have, so that any cells which were out of equilibrium on EITHER side of the line get included in the next round of processing. 
+              end do
+
+
+          elseif (pid .eq. numtasks-1) then     !and, continue to do this for all of the different tasks. We separate odd and even to allow our sends and receives to work without creating a blockage. 
+              if (mod(pid,2) .eq.numtasks - 1) then
+                  call MPI_recv(wtd(1,1),1,columntype,pid-1,0,MPI_COMM_WORLD,status,ierr)
+                  call MPI_recv(maskline(1),1,columntypeint,pid-1,1,MPI_COMM_WORLD,status,ierr)
+              
+                  call MPI_send(wtd(1,2),1,columntype,pid-1,0,MPI_COMM_WORLD,ierr)
+                  call MPI_send(maskold(1,1),1,columntypeint,pid-1,1,MPI_COMM_WORLD,ierr)
+
+                  do i=1,n2
+                      maskold(i,2)=maskold(i,2)+maskline(i)
+                  end do
+
+
+
+              else
+                  call MPI_send(wtd(1,2),1,columntype,pid-1,0,MPI_COMM_WORLD,ierr)
+                  call MPI_send(maskold(1,1),1,columntypeint,pid-1,1,MPI_COMM_WORLD,ierr)
+
+                  call MPI_recv(wtd(1,1),1,columntype,pid-1,0,MPI_COMM_WORLD,status,ierr)
+                  call MPI_recv(maskline(1),1,columntypeint,pid-1,1,MPI_COMM_WORLD,status,ierr)
+
+                  do i=1,n2
+                      maskold(i,2)=maskold(i,2)+maskline(i)
+                  end do
+
+
+
+              endif
+          else
+              nmax = nend(pid) - nini(pid)+1
+              if(mod(pid,2).eq.0) then
+                  call MPI_recv(wtd(1,nmax),1,columntype,pid+1,0,MPI_COMM_WORLD,status,ierr)
+                  call MPI_recv(wtd(1,1),1,columntype,pid-1,0,MPI_COMM_WORLD,status,ierr)
+                  call MPI_recv(maskline(1),1,columntypeint,pid+1,1,MPI_COMM_WORLD,status,ierr)
+
+                  do i=1,n2
+                      maskold(i,nmax-1) = maskold(i,nmax-1)+maskline(i)
+                  end do
+
+                  call MPI_recv(maskline(1),1,columntypeint,pid-1,1,MPI_COMM_WORLD,status,ierr)
+
+                  do i=1,n2
+                      maskold(i,2) = maskold(i,2) + maskline(i)
+                  end do
+
+                  call MPI_send(wtd(1,nmax-1),1,columntype,pid+1,0,MPI_COMM_WORLD,ierr)
+                  call MPI_send(wtd(1,2),1,columntype,pid-1,0,MPI_COMM_WORLD,ierr)
+                  call MPI_send(maskold(1,nmax),1,columntypeint,pid+1,1,MPI_COMM_WORLD,ierr)
+                  call MPI_send(maskold(1,1),1,columntypeint,pid-1,1,MPI_COMM_WORLD,ierr)
+              else
+                  call MPI_send(wtd(1,nmax-1),1,columntype,pid+1,0,MPI_COMM_WORLD,ierr)
+                  call MPI_send(wtd(1,2),1,columntype,pid-1,0,MPI_COMM_WORLD,ierr)
+                  call MPI_send(maskold(1,nmax),1,columntypeint,pid+1,1,MPI_COMM_WORLD,ierr)
+                  call MPI_send(maskold(1,1),1,columntypeint,pid-1,1,MPI_COMM_WORLD,ierr)
+
+                  call MPI_recv(wtd(1,nmax),1,columntype,pid+1,0,MPI_COMM_WORLD,status,ierr)
+                  call MPI_recv(wtd(1,1),1,columntype,pid-1,0,MPI_COMM_WORLD,status,ierr)
+                  call MPI_recv(maskline(1),1,columntypeint,pid+1,1,MPI_COMM_WORLD,status,ierr)
+
+
+                  do i=1,n2
+                      maskold(i,nmax-1)=maskold(i,nmax-1)+maskline(i)
+                  end do
+
+
+
+                  call MPI_recv(maskline(1),1,columntypeint,pid-1,1,MPI_COMM_WORLD,status,ierr)
+
+                  do i=1,n2
+                      maskold(i,2) = maskold(i,2)+maskline(i)
+                  end do
+
+
+              endif
+        endif
+
+      ENDIF 
+
+
+      call MPI_ALLREDUCE(numbercount,numbertotal,1,MPI_INTEGER,mpi_sum,MPI_COMM_WORLD,ierr) !adds together results from multiple threads
+!updates numbertotal
+
+
+
+
+
+
+
+
+
+
+      if(mod(iter,10).eq.0)then
+
+          write (15,*) 'starting with the surface water loop'
+!reset variables to 0
+              converged = 0
+              counter = 0
+        diff_total = 0
+              fine = 0
+if(iter.gt.180000)then
+        fine=1
+endif
+
+
+      
+        SURFACE: do while(converged .eq. 0) 
+           
+            counter = counter + 1
+
+
+            if(counter .eq.50)then    !select threshold here. Consider a better way to threshold or a max number of iterations if it isn't reaching that. BUT note it'll sometimes level out for a while and then still be able to take a big jump to improvement, so it's not so simple as just looking for when it levels out! 
+                print *,'reached max iterations',diff_total
+                converged = 1
+            endif
+
+            if(counter .gt.5 .and. diff_total .lt.1)then
+                  print *,'success'!,diff_total
+                converged = 1
+              endif
+
+              if(pid.ne.0)then
+                  Merge_size = n2_use*n_use           !Note that this may be faster with a smaller value. Largely because the actual sort takes longer, although the number of iterations may sometimes also be higher despite that not making much sense
+    !Also note if unsure - a smaller value may only partially sort the array, but a too-large value may fill with zeros! 
+                  allocate(T((Merge_size+1)/2))
+            endif
+
+
+            if (pid .eq. 0) then
+
+                print *,'Surface water counter',counter
+                print *,'max',diff_total
+
+ 
+            else !Any PID that is not 0
+
+                  hold_read = wtd
+                nmax = nend(pid) - nini(pid) +3  
+                
+
+                allocate(hz_read(n2,nmax+1))
+                allocate(diff(n2,nmax+1))
+
+                  hz_read = max(topo,topo+wtd) !water moves on the surface, so it must be AT LEAST the height of the topography, or if there is surface water then it's topo + wtd
+
+                  allocate(hz_1D(n2*nmax))  !Convert the array to a 1D for the mergesort
+             
+                  do i=1,n2
+!print *,'wth',i
+                      hz_1D(((i-1)*nmax)+1:i*nmax) = hz_read(i,1:nmax) !unpack hz into a 1D array
+                  end do
+
+
+                  allocate(arr(2,n2*nmax))    !Create an array of the indices, for picking which cells to process first
+                  do row=1,n2
+                      arr(1,((row-1)*nmax)+1:row*nmax)=row
+                end do
+
+                  do row=1,n2
+                      do col = 1,nmax
+                          arr(2,(row-1)*nmax+col)=col
+                    end do
+                end do
+
+                call MergeSort(hz_1D,Merge_size,T,arr)  !Sort to obtain order for processing the array - water flows from the highest cells first
+
+
+                  COLS1: do i=2,nmax
+                      ROWS1:do j=2,n2
+
+                          row = arr(1,n2*nmax-(j-1)-(i-1)*n2) !get the next item in the sorted list to be processed, from the sorted index array
+                          col = arr(2,n2*nmax-(j-1)-(i-1)*n2)
+
+
+                          if(col.ge.nmax-1)then !Doing the end two columns separately, so skip them here
+                    CYCLE
+                endif
+
+                if(col.le.2)then !Doing the end two columns separately, so skip them here
+                    CYCLE
+                endif
+
+                    CYCLE
+                endif
+
+
+                            CYCLE
+                        endif
+
+                        if(landmask(row,col) .eq. 0) then !we are in the ocean
+                            wtd(row,col) = 0
+                        endif
+
+
+                        if(hz_read(row,col) .le. hz_read(row+1,col) .and. hz_read(row,col) &
+                        .le. hz_read(row-1,col) .and. hz_read(row,col) .le. hz_read(row,col+1) .and. &
+                        hz_read(row,col) .le. hz_read(row,col-1)) then !this is the lowest cell in the area, no water can leave
+                            CYCLE
+                        else
+                            upvalue = hz_read(row,col) - hz_read(row-1,col) !find the steepest direction, in which water would move
+                            downvalue = hz_read(row,col) - hz_read(row+1,col)
+                            leftvalue = hz_read(row,col) - hz_read(row,col-1)
+                            rightvalue = hz_read(row,col) - hz_read(row,col+1)
+            
+                            if(max(upvalue,downvalue,leftvalue,rightvalue) .le. 0.) then     !should have already eliminated this option, but in case, it's the lowest local cell    
+                                CYCLE   
+                elseif(max(upvalue,downvalue,leftvalue,rightvalue) .eq. upvalue) then  !choose direction which is steepest
+                                  water = min(wtd(row,col)*area(row),upvalue*area(row)/2.)         !water is the minumum of the total water available, or of half the difference between 2 cells
+                    water1 = water/area(row-1)                                       !get height of water change in the giving and receiving cells
+                    water2 = water/area(row)
+
+                                  wtd(row,col) = wtd(row,col) - water2                              !update water table in the cells
+                                  wtd(row-1,col) = wtd(row-1,col) + water1
+
+                    hz_read(row,col) = hz_read(row,col) - water2                      !update hz for the rest of the calculations
+                    hz_read(row-1,col) = hz_read(row-1,col) + water1
+
+
+
+                elseif(max(upvalue,downvalue,leftvalue,rightvalue) .eq. downvalue) then
+                                  water = min(wtd(row,col)*area(row),downvalue*area(row)/2.)    
+                                  water1 = water/area(row+1)  
+                                  water2 = water/area(row)
+                                  wtd(row,col) = wtd(row,col) - water2
+                                  wtd(row+1,col) = wtd(row+1,col) + water1
+
+                    hz_read(row,col) = hz_read(row,col) - water2
+                    hz_read(row+1,col) = hz_read(row+1,col) + water1
+
+                elseif(max(upvalue,downvalue,leftvalue,rightvalue) .eq. rightvalue) then
+                                  water = min(wtd(row,col)*area(row),rightvalue*area(row)/2.)    
+                                  water1 = water/area(row)  
+                                  water2 = water/area(row)
+                                  wtd(row,col) = wtd(row,col) - water2
+                                  wtd(row,col+1) = wtd(row,col+1) + water1
+
+                    hz_read(row,col) = hz_read(row,col) - water2
+                    hz_read(row,col+1) = hz_read(row,col+1) + water1
+
+                elseif(max(upvalue,downvalue,leftvalue,rightvalue) .eq. leftvalue) then
+                                  water = min(wtd(row,col)*area(row),leftvalue*area(row)/2.)    
+                                  water1 = water/area(row)  
+                                  water2 = water/area(row)
+                                  wtd(row,col) = wtd(row,col) - water2
+                                  wtd(row,col-1) = wtd(row,col-1) + water1
+
+                    hz_read(row,col) = hz_read(row,col) - water2
+                    hz_read(row,col-1) = hz_read(row,col-1) + water1
+
+                endif
+                        endif
+
+  
+                    end do ROWS1
+                end do COLS1
+
+
+
+       if(pid.eq.1)then        !send & receive the edge columns
+                      call MPI_recv(wtd(1,nmax+1),1,columntype,pid+1,8,MPI_COMM_WORLD,status,ierr)
+                      call MPI_recv(wtd(1,nmax),1,columntype,pid+1,9,MPI_COMM_WORLD,status,ierr)
+                      call MPI_send(wtd(1,3),1,columntype,numtasks-1,8,MPI_COMM_WORLD,ierr)
+                      call MPI_send(wtd(1,2),1,columntype,numtasks-1,9,MPI_COMM_WORLD,ierr)
+
+                      call MPI_recv(hz_read(1,nmax+1),1,columntype,pid+1,8,MPI_COMM_WORLD,status,ierr)
+                      call MPI_recv(hz_read(1,nmax),1,columntype,pid+1,9,MPI_COMM_WORLD,status,ierr)
+            call MPI_send(hz_read(1,3),1,columntype,numtasks-1,8,MPI_COMM_WORLD,ierr)
+            call MPI_send(hz_read(1,2),1,columntype,numtasks-1,9,MPI_COMM_WORLD,ierr)
+
+        elseif(pid.eq.numtasks-1)then
+            if(mod(pid,2).eq.0)then
+
+                          call MPI_recv(wtd(1,nmax+1),1,columntype,1,8,MPI_COMM_WORLD,status,ierr)
+                          call MPI_recv(wtd(1,nmax),1,columntype,1,9,MPI_COMM_WORLD,status,ierr)
+                          call MPI_send(wtd(1,3),1,columntype,pid-1,8,MPI_COMM_WORLD,ierr)   
+                          call MPI_send(wtd(1,2),1,columntype,pid-1,9,MPI_COMM_WORLD,ierr)
+ 
+                          call MPI_recv(hz_read(1,nmax+1),1,columntype,1,8,MPI_COMM_WORLD,status,ierr)
+                          call MPI_recv(hz_read(1,nmax),1,columntype,1,9,MPI_COMM_WORLD,status,ierr)
+            call MPI_send(hz_read(1,3),1,columntype,pid-1,8,MPI_COMM_WORLD,ierr)   
+            call MPI_send(hz_read(1,2),1,columntype,pid-1,9,MPI_COMM_WORLD,ierr)
+ 
+            else
+
+                          call MPI_send(wtd(1,3),1,columntype,pid-1,8,MPI_COMM_WORLD,ierr)   
+                          call MPI_send(wtd(1,2),1,columntype,pid-1,9,MPI_COMM_WORLD,ierr)
+                          call MPI_recv(wtd(1,nmax+1),1,columntype,1,8,MPI_COMM_WORLD,status,ierr)
+                          call MPI_recv(wtd(1,nmax),1,columntype,1,9,MPI_COMM_WORLD,status,ierr)
+ 
+            call MPI_send(hz_read(1,3),1,columntype,pid-1,8,MPI_COMM_WORLD,ierr)   
+            call MPI_send(hz_read(1,2),1,columntype,pid-1,9,MPI_COMM_WORLD,ierr)
+                          call MPI_recv(hz_read(1,nmax+1),1,columntype,1,8,MPI_COMM_WORLD,status,ierr)
+                          call MPI_recv(hz_read(1,nmax),1,columntype,1,9,MPI_COMM_WORLD,status,ierr)
+
+
+            endif
+
+        else
+            if(mod(pid,2).eq.0)then
+                          call MPI_recv(wtd(1,nmax+1),1,columntype,pid+1,8,MPI_COMM_WORLD,status,ierr)
+                          call MPI_recv(wtd(1,nmax),1,columntype,pid+1,9,MPI_COMM_WORLD,status,ierr)
+                          call MPI_send(wtd(1,3),1,columntype,pid-1,8,MPI_COMM_WORLD,ierr)
+                          call MPI_send(wtd(1,2),1,columntype,pid-1,9,MPI_COMM_WORLD,ierr)
+
+                          call MPI_recv(hz_read(1,nmax+1),1,columntype,pid+1,8,MPI_COMM_WORLD,status,ierr)
+                          call MPI_recv(hz_read(1,nmax),1,columntype,pid+1,9,MPI_COMM_WORLD,status,ierr)
+                call MPI_send(hz_read(1,3),1,columntype,pid-1,8,MPI_COMM_WORLD,ierr)
+                call MPI_send(hz_read(1,2),1,columntype,pid-1,9,MPI_COMM_WORLD,ierr)
+
+            else
+                          call MPI_send(wtd(1,3),1,columntype,pid-1,8,MPI_COMM_WORLD,ierr)
+                          call MPI_send(wtd(1,2),1,columntype,pid-1,9,MPI_COMM_WORLD,ierr)
+                          call MPI_recv(wtd(1,nmax+1),1,columntype,pid+1,8,MPI_COMM_WORLD,status,ierr)
+                          call MPI_recv(wtd(1,nmax),1,columntype,pid+1,9,MPI_COMM_WORLD,status,ierr)
+
+                call MPI_send(hz_read(1,3),1,columntype,pid-1,8,MPI_COMM_WORLD,ierr)
+                call MPI_send(hz_read(1,2),1,columntype,pid-1,9,MPI_COMM_WORLD,ierr)
+                          call MPI_recv(hz_read(1,nmax+1),1,columntype,pid+1,8,MPI_COMM_WORLD,status,ierr)
+                          call MPI_recv(hz_read(1,nmax),1,columntype,pid+1,9,MPI_COMM_WORLD,status,ierr)
+
+            endif
+        endif
+
+
+                  COLS3: do col=nmax-1,nmax
+                      ROWS3:do row=2,n2
+
+
+                          if(row.eq.1 .or.row.eq.n2)then 
+                    CYCLE
+                endif
+
+
+                          if(wtd(row,col).le.0)then
+                              CYCLE
+                            endif
+ 
+                            if(landmask(row,col) .eq. 0) then
+                              wtd(row,col) = 0
+                            endif
+
+                  
+                            if(hz_read(row,col) .le. hz_read(row+1,col) .and. hz_read(row,col) &
+                            .le. hz_read(row-1,col) .and. hz_read(row,col) .le. hz_read(row,col+1) .and. &
+                            hz_read(row,col) .le. hz_read(row,col-1)) then
+                                CYCLE
+                            else
+
+                                upvalue = hz_read(row,col) - hz_read(row-1,col)
+                                downvalue = hz_read(row,col) - hz_read(row+1,col)
+                                leftvalue = hz_read(row,col) - hz_read(row,col-1)
+                                rightvalue = hz_read(row,col) - hz_read(row,col+1)
+
+                                if(max(upvalue,downvalue,leftvalue,rightvalue) .le. 0.) then         
+                                    CYCLE   
+                         elseif(max(upvalue,downvalue,leftvalue,rightvalue) .eq. upvalue) then
+                                  water = min(wtd(row,col)*area(row),upvalue*area(row)/2.)   
+                    water1 = water/area(row-1)  
+                    water2 = water/area(row)
+                                  wtd(row,col) = wtd(row,col) - water2
+                                  wtd(row-1,col) = wtd(row-1,col) + water1
+
+                    hz_read(row,col) = hz_read(row,col) - water2
+                    hz_read(row-1,col) = hz_read(row-1,col) + water1
+
+
+                        elseif(max(upvalue,downvalue,leftvalue,rightvalue) .eq. downvalue) then
+                                  water = min(wtd(row,col)*area(row),downvalue*area(row)/2.)   
+                    water1 = water/area(row+1)  
+                    water2 = water/area(row)
+                                  wtd(row,col) = wtd(row,col) - water2
+                                  wtd(row+1,col) = wtd(row+1,col) + water1
+
+                    hz_read(row,col) = hz_read(row,col) - water2
+                    hz_read(row+1,col) = hz_read(row+1,col) + water1
+
+                        elseif(max(upvalue,downvalue,leftvalue,rightvalue) .eq. rightvalue) then
+                                  water = min(wtd(row,col)*area(row),rightvalue*area(row)/2.)   
+                    water1 = water/area(row)  
+                    water2 = water/area(row)
+                                  wtd(row,col) = wtd(row,col) - water2
+                                  wtd(row,col+1) = wtd(row,col+1) + water1
+
+                    hz_read(row,col) = hz_read(row,col) - water2
+                    hz_read(row,col+1) = hz_read(row,col+1) + water1
+
+                        elseif(max(upvalue,downvalue,leftvalue,rightvalue) .eq. leftvalue) then
+                                  water = min(wtd(row,col)*area(row),leftvalue*area(row)/2.)   
+                    water1 = water/area(row)  
+                    water2 = water/area(row)
+                                  wtd(row,col) = wtd(row,col) - water2
+                                  wtd(row,col-1) = wtd(row,col-1) + water1
+
+                    hz_read(row,col) = hz_read(row,col) - water2
+                    hz_read(row,col-1) = hz_read(row,col-1) + water1
+
+                        endif
+
+                            
+                            endif
+
+                        end do ROWS3
+                    end do COLS3
+             
+
+       if(pid.eq.1)then  !Once again send & receive the edge columns
+                      call MPI_send(wtd(1,nmax+1),1,columntype,pid+1,8,MPI_COMM_WORLD,ierr)
+                      call MPI_send(wtd(1,nmax),1,columntype,pid+1,9,MPI_COMM_WORLD,ierr)
+                      call MPI_recv(wtd(1,3),1,columntype,numtasks-1,8,MPI_COMM_WORLD,status,ierr)
+                      call MPI_recv(wtd(1,2),1,columntype,numtasks-1,9,MPI_COMM_WORLD,status,ierr)
+
+                      call MPI_send(hz_read(1,nmax+1),1,columntype,pid+1,8,MPI_COMM_WORLD,ierr)
+                      call MPI_send(hz_read(1,nmax),1,columntype,pid+1,9,MPI_COMM_WORLD,ierr)
+            call MPI_recv(hz_read(1,3),1,columntype,numtasks-1,8,MPI_COMM_WORLD,status,ierr)
+            call MPI_recv(hz_read(1,2),1,columntype,numtasks-1,9,MPI_COMM_WORLD,status,ierr)
+
+        elseif(pid.eq.numtasks-1)then
+            if(mod(pid,2).eq.0)then
+
+
+                          call MPI_send(wtd(1,nmax+1),1,columntype,1,8,MPI_COMM_WORLD,ierr)
+                          call MPI_send(wtd(1,nmax),1,columntype,1,9,MPI_COMM_WORLD,ierr)
+                          call MPI_recv(wtd(1,3),1,columntype,pid-1,8,MPI_COMM_WORLD,status,ierr)   
+                          call MPI_recv(wtd(1,2),1,columntype,pid-1,9,MPI_COMM_WORLD,status,ierr)
+
+                          call MPI_send(hz_read(1,nmax+1),1,columntype,1,8,MPI_COMM_WORLD,ierr)
+                          call MPI_send(hz_read(1,nmax),1,columntype,1,9,MPI_COMM_WORLD,ierr)
+            call MPI_recv(hz_read(1,3),1,columntype,pid-1,8,MPI_COMM_WORLD,status,ierr)   
+            call MPI_recv(hz_read(1,2),1,columntype,pid-1,9,MPI_COMM_WORLD,status,ierr)
+
+
+            else
+
+                          call MPI_recv(wtd(1,3),1,columntype,pid-1,8,MPI_COMM_WORLD,status,ierr)   
+                          call MPI_recv(wtd(1,2),1,columntype,pid-1,9,MPI_COMM_WORLD,status,ierr)
+                          call MPI_send(wtd(1,nmax+1),1,columntype,1,8,MPI_COMM_WORLD,ierr)
+                          call MPI_send(wtd(1,nmax),1,columntype,1,9,MPI_COMM_WORLD,ierr)
+
+            call MPI_recv(hz_read(1,3),1,columntype,pid-1,8,MPI_COMM_WORLD,status,ierr)   
+            call MPI_recv(hz_read(1,2),1,columntype,pid-1,9,MPI_COMM_WORLD,status,ierr)
+                          call MPI_send(hz_read(1,nmax+1),1,columntype,1,8,MPI_COMM_WORLD,ierr)
+                          call MPI_send(hz_read(1,nmax),1,columntype,1,9,MPI_COMM_WORLD,ierr)
+
+            endif
+
+        else
+            if(mod(pid,2).eq.0)then
+                          call MPI_recv(wtd(1,3),1,columntype,pid-1,8,MPI_COMM_WORLD,status,ierr)
+                          call MPI_recv(wtd(1,2),1,columntype,pid-1,9,MPI_COMM_WORLD,status,ierr)
+                          call MPI_send(wtd(1,nmax+1),1,columntype,pid+1,8,MPI_COMM_WORLD,ierr)
+                          call MPI_send(wtd(1,nmax),1,columntype,pid+1,9,MPI_COMM_WORLD,ierr)
+
+                call MPI_recv(hz_read(1,3),1,columntype,pid-1,8,MPI_COMM_WORLD,status,ierr)
+                call MPI_recv(hz_read(1,2),1,columntype,pid-1,9,MPI_COMM_WORLD,status,ierr)
+                          call MPI_send(hz_read(1,nmax+1),1,columntype,pid+1,8,MPI_COMM_WORLD,ierr)
+                          call MPI_send(hz_read(1,nmax),1,columntype,pid+1,9,MPI_COMM_WORLD,ierr)
+
+            else
+                          call MPI_send(wtd(1,nmax+1),1,columntype,pid+1,8,MPI_COMM_WORLD,ierr)
+                          call MPI_send(wtd(1,nmax),1,columntype,pid+1,9,MPI_COMM_WORLD,ierr)
+                          call MPI_recv(wtd(1,3),1,columntype,pid-1,8,MPI_COMM_WORLD,status,ierr)
+                          call MPI_recv(wtd(1,2),1,columntype,pid-1,9,MPI_COMM_WORLD,status,ierr)
+
+                          call MPI_send(hz_read(1,nmax+1),1,columntype,pid+1,8,MPI_COMM_WORLD,ierr)
+                          call MPI_send(hz_read(1,nmax),1,columntype,pid+1,9,MPI_COMM_WORLD,ierr)
+                call MPI_recv(hz_read(1,3),1,columntype,pid-1,8,MPI_COMM_WORLD,status,ierr)
+                call MPI_recv(hz_read(1,2),1,columntype,pid-1,9,MPI_COMM_WORLD,status,ierr)
+
+            endif
+        endif
+
+
+                             
+
+ 
+                  diff = abs(hold_read-wtd)
+            maxdiff = 0
+            maxdiff = maxval(diff)
+
+
+                  deallocate(hz_read)
+                  deallocate(diff)
+                  deallocate(hz_1D)
+                  deallocate(arr)
+                  deallocate(T)
+
+        endif
+
+        call MPI_ALLREDUCE(maxdiff,diff_total,1,MPI_REAL,mpi_max,MPI_COMM_WORLD,ierr)
+   
+        end do SURFACE
+endif
+
+
+
+
+end do GROUNDWATER
+
+
+
+
+if(pid.eq.0) then !do the final water table file write
+    write(6,*) 'done; iterations = ',iter   
+      allocate(wtdglob(n2,n3))
+
+    open(23,file = trim(region)//'_water_test.dat',form='unformatted',access='stream')!'direct',recl=n2*n3) !do the final write - create the file
+      do n=1,numtasks-1
+        call MPI_recv(wtdglob(1,nini(n)),1,domblocksmall(n),n,8,MPI_COMM_WORLD,status,ierr) !receive the final wtd data from everyone
+      end do
+
+      write(23,rec=1)((wtdglob(i,j),i=1,n2),j=1,n3) !and write it to file
+      close(23)
+    print *,'wrote the groundwater file'
+    deallocate(wtdglob)
+else
+
+      call MPI_send(wtd(1,2),1,domblocksmall(pid),0,8,MPI_COMM_WORLD,ierr) !everyone sends out the final result to pid 0! 
+  endif
+
+
+
+print *,'about to try deallocating',pid
+
+ 
+  deallocate(topo,stat=error)
+  if (error.ne.0) then
+      print *, 'topo error'
+  endif
+  deallocate(wtd,stat=error)
+  if (error.ne.0) then
+      print *, 'wtd error'
+  endif 
+  deallocate(ksat,stat=error)
+  if (error.ne.0) then
+      print *, 'ksat error'
+  endif
+ deallocate(rechmean,stat=error)
+  if (error.ne.0) then
+      print *, 'rechmean error'
+  endif
+ deallocate(rech_month,stat=error)
+  if (error.ne.0) then
+      print *, 'rech_month error'
+  endif
+  deallocate(kcell,stat=error)
+  if (error.ne.0) then
+      print *, 'kcell error'
+  endif
+  deallocate(head,stat=error)
+  if (error.ne.0) then
+      print *, 'head error'
+  endif
+  deallocate(qlat,stat=error)
+  if (error.ne.0) then
+      print *, 'qlat error'
+  endif
+ deallocate(maskold,stat=error)
+  if (error.ne.0) then
+      print *, 'maskold error'
+  endif
+ deallocate(mask,stat=error)
+  if (error.ne.0) then
+      print *, 'mask error'
+  endif
+ deallocate(fdepth,stat=error)
+  if (error.ne.0) then
+      print *, 'fdepth error'
+  endif
+deallocate(landmask,stat=error)
+  if (error.ne.0) then
+      print *, 'landmask error'
+  endif
+  deallocate(nini,stat=error)
+  if (error.ne.0) then
+      print *,'nini error'
+  endif
+      deallocate(nend,stat=error)
+  if (error.ne.0) then
+      print *,'nend error'
+  endif
+  deallocate(domblock,stat=error)
+  if (error.ne.0) then
+      print *,'domblock error'
+  endif
+ 
+  deallocate(domblocksmall,stat=error)
+  if (error.ne.0) then
+      print *,'domblocksmall error'
+  end if
+  deallocate(xlat,stat=error)
+  if (error.ne.0) then
+      print *,'xlat error'
+  endif
+  deallocate(alpha,stat=error)
+  if (error.ne.0) then
+      print *, 'alpha error'
+  endif
+
+
+
+
+
+
+
+
+
+
+print *,'done'
+
+  call MPI_FINALIZE(ierr)
+end program coupled_GW_SW
+
+
+