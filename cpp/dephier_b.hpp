//Problems: 
//1 - I am getting negative volumes. Don't know why. 
//2 - All of the volumes, when I print them, are showing as whole numbers (integers). Don't know if this is because of how the data is being read in or if I am accidentally losing precision on these values somewhere. 




#ifndef _dephier_hpp_
#define _dephier_hpp_

#include <richdem/common/Array2D.hpp>
#include "DisjointDenseIntSet.hpp"
#include <algorithm>
#include <cassert>
#include <cmath>
#include <cstdint>
#include <fstream>
#include <iomanip>
#include <iostream>
#include <queue>
#include <stdexcept>
#include <string>
#include <unordered_set>
#include <utility>

namespace rd = richdem;

constexpr double SQ2 = std::sqrt(2.0);

//Implements D8 connectivity
//1 2 3
//0   4
//7 6 5
//                                0  1  2  3 4 5 6  7
//x-offset from focal cell
static const int dx8[8]       = {-1,-1, 0, 1,1,1,0,-1};   
//y-offset from focal cell
static const int dy8[8]       = {0, -1,-1,-1,0,1,1, 1};   
//Horizontal distance from focal cell to neighbours
static const double dr8[8]    = {1,SQ2,1,SQ2,1,SQ2,1,SQ2};
//Each number indicates a direction opposite of the one implied by its position
//in the array
static const int d8inverse[8] = {4,  5, 6, 7,0,1,2, 3};   

//Implements D4 connectivity
//  1
//0   2
//  3
//                                0  1 2 3
//x-offset from focal cell
static const int dx4[8]       = {-1, 0,1,0};
//y-offset from focal cell
static const int dy4[8]       = { 0,-1,0,1};
//Horizontal distance from focal cell to neighbours
static const double dr4[4]    = { 1, 1,1,1};
//Each number indicates a direction opposite of the one implied by its position in the array
static const int d4inverse[4] = { 2, 3,0,1};

//Used for expressing the topology to be used by the algorithm
enum class Topology {
  D4,
  D8
};

//We use a 32-bit integer for labeling depressions. This allows for a maximum of
//2,147,483,647 depressions. This should be enough for most practical purposes.
typedef int32_t label_t;

//Some special values
const label_t NO_PARENT = -1;                                                           //where do these types, flowdir_t and label_t, come from?
const label_t NO_VALUE  = -1;

//We use an 8-bit signed integer for labeling D4/D8/Rho4/Rho8 flow directions.
typedef int8_t flowdir_t;
const flowdir_t NO_FLOW = -1;



//Used for holding the coordinates of a cell and its associated elevation. This
//comes in handy for building priority queues. This also keeps track of the
//order in which the cell was added to the priority queue.
template<class elev_t>
class GridCellZk_high {
 public:
  int32_t x, y; //Location of cell
  elev_t z;     //Cell's elevation
  uint64_t k;   //Order in which cell was added to priority queue
  GridCellZk_high(const int32_t x0, const int32_t y0, const elev_t z0, const uint64_t k0){
    x = x0;
    y = y0;
    z = z0;
    k = k0;
  }
  //This comparison operator is used by the priority queue to order cells, not
  //for comparing elevation of two cells!
  bool operator>(const GridCellZk_high& a) const {                                    //I'm confused about what a is here. I see you're returning either the cell with smallest z, or if equal, the cell with the smallest k. But what is a?
    //`<` sorts the priority queue in reverse (highest cells come off first)
    //`>` sorts the priority queue such that the lowest cell comes off first
    //This may seem odd, but it is true. It's because C++ specifies its 
    //priority queue as a min-heap.
    if(z==a.z)      //If two or more cells are of equal elevation than the one 
      return k<a.k; //added last (most recently) is the one that is returned.
    else
      return z>a.z; //Otherwise the one that is of lowest elevation comes first
  }
};



//This priority queue returns cells of lowest elevation first. If two or more
//cells are of equal elevation than the one added last (most recently) is
//returned.
template<typename T>
class GridCellZk_high_pq : public std::priority_queue<GridCellZk_high<T>, std::vector< GridCellZk_high<T> >, std::greater<GridCellZk_high<T> > > {
 private:
  uint64_t count = 0;
 public:
  void push(){ //Disable `std::priority_queue::push()` method.
    //TODO: Is there a way to stop compilation, but only if this function is used?
    throw std::runtime_error("push() to GridCellZk_high_pq is not allowed!");
  }
  void emplace(int32_t x, int32_t y, T z){
    std::priority_queue<GridCellZk_high<T>, std::vector< GridCellZk_high<T> >, std::greater<GridCellZk_high<T> > >::emplace(x,y,z,++count);       //I get that this is to do with creating the queue, confused on specifics. 
  }
};



//This class holds information about a depression. Its pit cell and outlet cell
//(in flat-index form) as well as the elevations of these cells. It also notes                                                   //what is flat-index form?
//the depression's parent. The parent of the depression is the outlet through
//which it must flow in order to reach the ocean. If a depression has more than
//one outlet at the same level one of them is arbitrarily chosen; hopefully this                                                  //so, everything should have a parent except for the ocean, right?
//happens only rarely in natural environments.
template<class elev_t>
class Depression {
 public:
  //Flat index of the pit cell, the lowest cell in the depression. If more than
  //one cell shares this lowest elevation, then one is arbitrarily chosen.
  label_t pit_cell = NO_VALUE;
  //Flat index of the outlet cell. If there is more than one outlet cell at this
  //cell's elevation, then one is arbitrarily chosen.
  label_t out_cell = NO_VALUE;
  //Parent depression. If both this depression and its neighbour fill up, this
  //parent depression is the one which will contain the overflow.
  label_t parent   = NO_PARENT;
  //Outlet depression. The metadepression into which this one overflows. Usually
  //its neighbour depression, but sometimes the ocean.
  label_t odep     = NO_VALUE;
  //When a metadepression overflows it does so into the metadepression indicated
  //by `odep`. However, odep must flood from the bottom up. Therefore, we keep
  //track of the `geolink`, which indicates what leaf depression the overflow is
  //initially routed into.
  label_t geolink  = NO_VALUE;
  //Elevation of the pit cell. Since the pit cell has the lowest elevation of
  //any cell in the depression, we initialize this to infinity.
  elev_t  pit_elev = std::numeric_limits<elev_t>::infinity();
  //Elevation of the outlet cell. Since the outlet cell has the lowest elevation
  //of any path leading from a depression, we initialize this to infinity.
  elev_t  out_elev = std::numeric_limits<elev_t>::infinity();
  //The depressions form a binary tree. Each depression has two child
  //depressions: one left and one right.
  label_t lchild = NO_VALUE;
  label_t rchild = NO_VALUE;
  //Indicates whether the parent link is to either the ocean or a depression
  //that links to the ocean
  bool ocean_parent = false;
  //Indicates depressions which link to the ocean through this depression, but
  //are not subdepressions. That is, these ocean-linked depressions may be at
  //the top of high cliffs and spilling into this depression.
  std::vector<label_t> ocean_linked;
  //the label of the depression, for calling it up again
  label_t dep_label = 0;
  //Number of cells contained within the depression and its children
  uint32_t cell_count = 0;
  //Total of elevations within the depression, used in the WLE. Because I think I need to start adding up total elevations before I know the outlet of the depression. 
  //double dep_sum_elevations = 0;
  //Volume of the depression and its children. Used in the Water Level Equation (see below).
  double   dep_vol    = 0;
  //Water currently contained within the depression. Used in the Water Level
  //Equation (see below).
  double   water_vol  = 0;

  //Total elevation of cells contained with the depression and its children
  double total_elevation = 0;
};



//TODO: Read this
//We need an efficient way to determine the volume of a depression. To do so, we
//note that if the outlet of a depression containing cells of elevations
//$\{a,b,c,d\}$ is known and at elevation $o$, then the volume of the depression
//is $(o-a)+(o-b)+(o-c)+(o-d)=4o-a-b-c-d=4o-sum(elevations)$. This says that, if
//we keep track of the number of cells in a depression and their total
//elevation, it is possible to calculate the volume of a depression at any time
//based on a hypothetical outlet level. We call this the Water Level Equation.                                                          

//Our strategy will be to keep track of the necessary components of the water
//level equation for each depression and each outlet. Then as the outlets of
//depression become known we can use the WLE to calculate their volumes. The
//volume of a depression is its WLE minus the WLEs of its child depressions.



//A key part of the algorithm is keeping track of the outlets which connect
//depressions. While each depression has only one outlet, a depression may have
//many inlets. All of the outlets and inlets taken together form a graph which
//we can traverse to determine which way water flows. This class keeps track of
//which cell links two depressions, as well as the elevation of that cell.
template<class elev_t>
class Outlet {
 public:
  label_t depa;                //Depression A
  label_t depb;                //Depression B
  label_t out_cell = NO_VALUE; //Flat-index of cell at which A and B meet.
  //Elevation of the cell linking A and B
  elev_t  out_elev = std::numeric_limits<elev_t>::infinity();


//  double depa_vol = 0;    //volume and number of cells in each of the two depressions linked by this outlet. 
//  double depb_vol = 0;
//  int depa_cells = 0;
//  int depb_cells = 0;



  //TODO: Each outlet should also track the number of cells contained in the
  //depression and the volume of the depression - DONE! (I think)

  //Standard issue constructor
  Outlet(label_t depa0, label_t depb0, label_t out_cell0, elev_t out_elev0){
    depa     = depa0;
    depb     = depb0;
    out_cell = out_cell0;
    out_elev = out_elev0;
  //  depa_vol = depa_vol0;
    //depb_vol = depb_vol0;
   // depa_cells = depa_cells0;
    //depb_cells = depb_cells0;
  }

  //Determines whether one outlet is the same as another. Note that we do not
  //check elevation for this! This is because we'll be using this operator to
  //determine if we've already found an outlet for a depression. We'll look at
  //outlets from lowest to highest, so if an outlet already exists for a
  //depression, it is that depression's lowest outlet.
  bool operator==(const Outlet &o) const {                                                                                              //so beyond just checking, is this somehow preventing it from being recorded if one already exists? How does this work?
    //Outlets are the same if they link two depressions, regardless of the
    //depressions' labels storage order within this class.
    return (depa==o.depa && depb==o.depb) || (depa==o.depb && depb==o.depa);
  }
};



//We'll initially keep track of outlets using a hash-set. Hash sets require that
//every item they contain be reducible to a numerical "key". We provide such a
//key for outlets here.
template<class elev_t>
struct OutletHash {
  std::size_t operator()(const Outlet<elev_t> &out) const {
    //XOR may not be the most robust key, but it is commutative, which means
    //that the order in which the depressions are stored in the outlet doesn't
    //affect the hash. (TODO: Use bit shifting to make a better hash)
    return out.depa ^ out.depb;
  }
};



//The regular mod function allows negative numbers to stay negative. This mod
//function wraps negative numbers around. For instance, if a=-1 and n=100, then
//the result is 99.
int ModFloor(int a, int n) {                                                              //why? Is this for east-west joining?
  return ((a % n) + n) % n;
}



//Cell is not part of a depression
const label_t NO_DEP = -1; 
//Cell is part of the ocean and a place from which we begin searching for
//depressions.
const label_t OCEAN  = 0;



template<typename elev_t>
using DepressionHierarchy = std::vector<Depression<elev_t>>;

//Calculate the hierarchy of depressions. Takes as input a digital elevation
//model and a set of labels. The labels should have `OCEAN` for cells
//representing the "ocean" (the place to which depressions drain) and `NO_DEP`
//for all other cells.
//
//@param  dem   - 2D array of elevations. May be in any data format.
//
//@return label - A label indiciate which depression the cell belongs to.
//                The indicated label is always the leaf of the depression
//                hierarchy, or the OCEAN.
//
//        flowdirs - A value [0,7] indicated which direction water from the cell
//                   flows in order to go "downhill". All cells have a flow
//                   direction (even flats) except for pit cells.
template<class elev_t, Topology topo>                                                     
DepressionHierarchy<elev_t> GetDepressionHierarchy(
  const rd::Array2D<elev_t> &dem,
  rd::Array2D<int>          &label,
  rd::Array2D<int8_t>       &flowdirs
){
  std::cerr<<"\033[91m##########Getting depression hierarchy\033[39m"<<std::endl;

  //A D4 or D8 topology can be used.
  const int    *dx;
  const int    *dy;
  const int    *dinverse;
  const double *dr;
  int     neighbours;
  if(topo==Topology::D4){
    dx         = dx4;
    dy         = dy4;
    dinverse   = d4inverse;
    dr         = dr4;
    neighbours = 4;
  } else if(topo==Topology::D8){
    dx         = dx8;
    dy         = dy8;
    dinverse   = d8inverse;
    dr         = dr8;
    neighbours = 8;    
  } else {
    throw std::runtime_error("Unrecognised topology!");
  }

  (void)dr; //Hide warning that dr is not used


 std::cout<<"top"<<std::endl;

  //Depressions are identified by a number [0,*). The ocean is always
  //"depression" 0. This vector holds the depressions.
  DepressionHierarchy<elev_t> depressions;

  //This keeps track of the outlets we find. Each pair of depressions can only
  //be linked once and the first link found between them is the one which is
  //retained.
  typedef std::unordered_set<Outlet<elev_t>, OutletHash<elev_t>> outletdb_t;
  outletdb_t outlet_database;

  //The priority queue ensures that cells are visited in order from lowest to
  //highest. If two or more cells are of equal elevation then the one added last
  //(most recently) is returned from the queue first. This ensures that a single
  //depression gets all the cells within a flat area.
  GridCellZk_high_pq<elev_t> pq;                          //pq is the name of the priority queue

  //We assume the user has already specified a few ocean cells from which to
  //begin looking for depressions. We add all of these ocean cells to the
  //priority queue now.
  int ocean_cells = 0;
  for(int y=0;y<dem.height();y++)                       //add all of the cells
  for(int x=0;x<dem.width();x++){
    if(label(x,y)==OCEAN){                              //if they are ocean cells, put them in the priority queue
      pq.emplace(x,y,dem(x,y));
      ocean_cells++;
    }
  }

  //But maybe the user didn't specify any cells! We'll assume this was mistake
  //and throw an exception. The user can always catch it if they want to.
  if(ocean_cells==0)
    throw std::runtime_error("No initial ocean cells were found!");

  //The 0th depression is the ocean. We add it to the list of depressions now
  //that we're sure there is an ocean!
  { //Use a little scope to avoid having `oceandep` linger around
    auto &oceandep    = depressions.emplace_back();
    //The ocean is deep
    oceandep.pit_elev = -std::numeric_limits<elev_t>::infinity();
    //It's so deep we can't find its bottom
    oceandep.pit_cell = NO_VALUE;
  //  std::cout<<"ocean dep label"<<oceandep.dep_label<<"  "<<OCEAN<<std::endl;
    oceandep.dep_label = 0;
   // oceandep.parent = 0;
  }


  //Here we find the pit cells of internally-draining regions. We define these
  //to be cells without any downstream neighbours. Note that this means we will
  //identify all flat cells as being pit cells. For DEMs with many flat cells,
  //this will bloat the priortiy queue slightly. If your DEM includes extensive,
  //predictably located flat regions, you may wish to add these in some special
  //way. Alternatively, you could use Barnes (2014, "An Efficient Assignment of
  //Drainage Direction Over Flat Surfaces") as a way of reducing the number of
  //flat cells. Regardless, the algorithm will deal gracefully with the flats it
  //finds and this shouldn't slow things down too much!
  int pit_cell_count = 0;
  #pragma omp parallel for collapse(2) reduction(+:pit_cell_count)
  for(int y=0;y<dem.height();y++)  //Look at all the cells
  for(int x=0;x<dem.width() ;x++){ //Yes, all of them
    const auto my_elev = dem(x,y); //Focal cell's elevation
    bool has_lower     = false;    //Pretend we have no lower neighbours
    for(int n=0;n<neighbours;n++){ //Check out our neighbours
      //Use offset to get neighbour x coordinate, wrapping as needed
      // const int nx = ModFloor(x+dx[n],dem.width()); 
      const int nx = x+dx[n];
      //Use offset to get neighbour y coordinate
      const int ny = y+dy[n];      
      if(!dem.inGrid(nx,ny))  //Is cell outside grid (too far North/South)?
        continue;             //Yup: skip it.
      if(dem(nx,ny)<my_elev){ //Is this neighbour lower than focal cell?
        has_lower = true;     //Make a note of it
        break;                //Don't need to look at additional neighbours
      }
    }
    if(!has_lower){           //The cell can't drain, so it is a pit cell
      pit_cell_count++;       //Add to pit cell count. Parallel safe because of reduction.
      #pragma omp critical    //Only one thread can safely access pq at a time
      pq.emplace(x,y,dem(x,y)); //Add cell to pq
    }
  }



  //The priority queue now contains all of the ocean cells as well as all of the                        //a little confused about the inclusion of ocean cells here. I get they're acting as depression cells, but if they have a -inf elevation, do we have to pull them all from the queue? I guess we have to deal with all cells that flow into the ocean, but I feel there must be a better way to get rid of deep-ocean cells that are far from the coast. 
  //pit cells. We will now proceed through the cells by always pulling the cell
  //of lowest elevation from the priority queue. This ensures that, when we find
  //an outlet between two depressions, it is always the lowest outlet linking
  //them.

  //Once two depressions meet, they do not battle for dominance. Rather, we
  //build an invisible, and solely conceptual, wall between them. Each
  //depression continues to grow, by encompassing cells which have not yet been
  //assigned to a depression, until it is surrounded by other depressions on all
  //sides. The depression then contains its pit cell, its outlet, every cell
  //below its outlet, and possibly many cells above its outlet which ultimately
  //drain into its pit cell. (Though note that if the depression has a flat
  //bottom the pit cell is chosen arbitrarily as one of the flat cells.) Later,
  //when we construct the depression hierarchy, we will separate the cells above
  //a depression's outlet into new meta-depressions.

  //In the following we'll temporarily relax our definition of an outlet to mean
  //"the lowest connection between two depressions" rather than "the lowest
  //connection out of a depression". This means depressions may have outlets at
  //many elevations. Later on we'll fix this and some of those outlets will
  //become inlets or the outlets of meta-depressions.

  //The hash set of outlets will dynamically resize as we add elements to it.
  //However, this slows things down a bit. Therefore, we presize the hash set to
  //be equal to be 3x the number of pit cells plus the ocean cell. 3 is just a
  //guess as to how many neighbouring depressions each depression will have. If
  //we get this value too small we lose a little speed due to rehashing. If we
  //get this value too large then we waste space. If we get this value far too
  //large then we run out of RAM.
  outlet_database.reserve(3*(pit_cell_count+1));

  //Visit cells in order of elevation from lowest to highest. If two or more
  //cells are of the same elevation then we visit the one added last (most
  //recently) first.

  while(!pq.empty()){
    const auto c = pq.top();               //Copy cell with lowest elevation from priority queue
    pq.pop();                              //Remove the copied cell from the priority queue
    const auto celev = c.z;                //Elevation of focal cell
    const auto ci    = dem.xyToI(c.x,c.y); //Flat-index of focal cell
    auto clabel      = label(ci);          //Nominal label of cell

// std::cout<<"Now pulling cell number "<<ci<<" with elevation "<<celev<<std::endl;
    if(clabel==OCEAN){
      //This cell is an ocean cell or a cell that flows into the ocean without
      //encountering any depressions on the way. Upon encountering it we do not
      //need to do anything special.
    } else if(clabel==NO_DEP){
      //Since cells label their neighbours and ocean cells are labeled in the
      //initialization, the only way to get to a cell that is still labeled as
      //not being part of a depression is if that cell were added as a pit cell.
      //For each pit cell we find, we make a new depression and label it
      //accordingly. Not all the pit cells originally added will form new
      //depressions as flat cells will relabel their neighbours and the first                                                 
      //cell found in a flat determines the label for the entirety of that flat.
      clabel          = depressions.size();         //In a 0-based indexing system, size is equal to the id of the next flat
      auto &newdep    = depressions.emplace_back(); //Add the next flat (increases size by 1)
      newdep.pit_cell = dem.xyToI(c.x,c.y);         //Make a note of the pit cell's location
      newdep.pit_elev = celev;                      //Make a note of the pit cell's elevation
      newdep.dep_label = clabel;                    //I am storing the label in the object so that I can find it later and call up the number of cells and volume (better way of doing this?) -- I have since realised I can use the index in the depressions array. So perhaps the label is no longer needed?
      label(ci)       = clabel;                     //Update cell with new label                                                           
   //   newdep.cell_count = 1;                        //this is a new depression, so it contains one cell, the current (pit) cell.                                                     
      // newdep.dep_vol =                                                                                 we can't do this yet because we don't have the outlet cell yet. 
  //    newdep.dep_sum_elevations = celev;            //I am storing the total sum of all elevations within the depression to use later in the Water Level Equation. So far, the sum of all elevations is this single pit cell. 


      // std::cerr<<"\tNew depression from pit cell with label = "<<clabel<<" at "<<c.x<<" "<<c.y<<std::endl;
    } else {

      //Cell has already been assigned to a depression. In this case, one of two
      //things is true. (1) This cell is on the frontier of our search, in which
      //case the cell has neighbours which have not yet been seen. (2) This cell
      //was part of a flat which has previously been processed by a wavefront
      //beginning at some other cell. In this case, all of this cell's
      //neighbours will have already been seen and added to the priority queue.                           //not so harmless if we need to do the volume the way I think we do... by adding the elevation of each cell as it is processed, meaning it'll be a problem if any given cell is processed more than once. 
      //However, it is harmless to check on them again.
    }

    //TODO: Update the appropriate depression's cell_count and dep_vol variables                        I did this in the else if above, and then in the if and the else below. I add a cell to the count whenever it is added to the depression and add its elevation to the total elevations.
    //here.                                                                                             Then I calculate the total volume only when we find an outlet (Good way to test this? Print values of volumes only of those that make the outlet queue? I get some negative values sometimes so I may have done something wrong, but what if it's an 'outlet' at the highest point of the depression?)

    //Consider the cell's neighbours
    for(int n=0;n<neighbours;n++){
      // const int nx = ModFloor(c.x+dx[n],dem.width()); //Get neighbour's x-coordinate using an offset and wrapping
      const int nx = c.x + dx[n];                     //Get neighbour's y-coordinate using an offset
      const int ny = c.y + dy[n];                     //Get neighbour's y-coordinate using an offset
      if(!dem.inGrid(nx,ny))                          //Is this cell in the grid?
        continue;                                     //Nope: out of bounds.
      const auto ni     = dem.xyToI(nx,ny);           //Flat index of neighbour
      const auto nlabel = label(ni);                  //Label of neighbour
  //    const auto nelev = dem(ni);                     //elevation of neighbour, for water level equation


      if(nlabel==NO_DEP){                             //Neighbour has not been visited yet                    Okay - it looks like we only add things to the queue that haven't been labelled yet. So that means no given cell should be processed twice, right?                                                 
        label(ni) = clabel;                           //Give the neighbour my label
        pq.emplace(nx,ny,dem(ni));                    //Add the neighbour to the priority queue
        flowdirs(nx,ny) = dinverse[n];                //Neighbour flows in the direction of this cell
      } else if (nlabel==clabel) {
        //Skip because we are not interested in ourself. That would be vain.
        //Note that this case will come up frequently as we traverse flats since
        //the first cell to be visited in a flat labels all the cells in the                                              //how and where does it do so? Can we either stop it from doing so or make some other accommodation for volume calculation?
        //flat like itself. All of the other cells in the flat will come off of
        //the priority queue later and, in looking at their neighbours, reach
        //this point.
      } else {
        //We've found a neighbouring depression!

        //Determine whether the focal cell or this neighbour is the outlet of
        //the depression. The outlet is the higher of the two.
        auto out_cell = ci;    //Pretend focal cell is the outlet
        auto out_elev = celev; //Note its height
 //       double a_vol = 0;                               //volumes of the two depressions up to this outlet. 
   //     double b_vol = 0;
     //   auto a_cells = 0;
       // auto b_cells = 0;


        if(dem(ni)>out_elev){  //Check to see if we were wrong and the neighbour cell is higher.
          out_cell = ni;       //Neighbour cell was higher. Note it.
          out_elev = dem(ni);  //Note neighbour's elevation
        }

        //Add the outlet to the database. But note that if an outlet linking
        //these two depressions has previously been found then that other outlet
        //is of equal or lesser elevation than the current one and should be
        //retained instead of the current one. The hash functions and Outlet
        //comparators we developed earlier ensure that this is done correctly,
        //so here we just try to add the current outlet to the database; if it
        //shouldn't be there, then nothing will happen.

        //TODO: Make a note of the depression's current number of cells and
        //volume                                                                                          --> Done below. 
       


          //the outlet stores the volume and number of cells in that depression up to that point. The depression itself should then store the total number of cells and total sum of elevations (but not volume).
          //we know that that's the lowest link between those two depressions, but not if it's the lowest overall outlet of the depression (vs if it's an inlet). 
          //I have added two separate variables to the outlet class, one for volume of each depression. 
        

  //      a_vol = depressions[clabel].cell_count * out_elev - depressions[clabel].dep_sum_elevations;
    //    b_vol = depressions[nlabel].cell_count * out_elev - depressions[nlabel].dep_sum_elevations;

      //  a_cells = depressions[clabel].cell_count;
        //b_cells = depressions[nlabel].cell_count;

        
    //    outlet_database.emplace(clabel,nlabel,out_cell,out_elev,a_vol,b_vol,a_cells,b_cells);                           //I am NO LONGER getting negative volumes! Hooray! However, we should only do this when we actually reach the outlet cell at its turn in the priority queue. How to do so? 
       

        outlet_database.emplace(clabel,nlabel,out_cell,out_elev);   

              
      }


    }
      


        

    //TODO: Remove. Prints the elevation and labels arrays for testing.
 //   if(label.width()`0){
  //    for(int y=0;y<label.height();y++){
  //      for(int x=0;x<label.width();x++)
   //       std::cerr<<std::setw(3)<<dem(x,y)<<" ";  
  //      std::cerr<<"    ";  
  //      for(int x=0;x<label.width();x++)
   //       std::cerr<<std::setw(3)<<label(x,y)<<" ";
   //     std::cerr<<std::endl;
  //    }
  //    std::cerr<<std::endl;
 //   }


  }

  std::cout<<"here"<<std::endl;  


  //At this point every cell is associated with the label of a depression. Each
  //depression contains the cells lower than its outlet elevation as well as all
  //cells whose flow ultimately terminates somewhere within the depression. The
  //next order of business is to determine which depressions flow into which
  //other depressions. That is, we need to build a hierarchy of depressions.

  //Since outlets link two depressions, any time we have an outlet we can form a
  //meta-depression whose two children most both fill before the meta-depression
  //itself can spill. This meta-depression has an outlet which differs from
  //either of its children.

  //We can identify the cells belonging to a meta-depression as those which are
  //less than or equal to its outlet elevation, but greater than the elevation
  //of the outlet linking its two children.

  //Since each depression has one and only one parent and at most two children,
  //the depressions will form a binary tree.

  //In order to build the depression hierarchy, it is convenient to visit
  //outlets from lowest to highest.

  //Since the `unordered_set` is, well, unordered. We create a vector into which
  //we will move all of the outlets so we can sort them by elevation. Note that
  //this temporarily doubles the memory required by the program. TODO: Is there
  //a way to avoid this doubling?
  std::vector<Outlet<elev_t>> outlets;

  //Pre-size the vector to avoid expensive copy operations as we expand it
  outlets.reserve(outlet_database.size());

  //Copy the database into the vector
  std::copy(outlet_database.begin(), outlet_database.end(), std::back_inserter(outlets));

  //It's a little difficult to free memory, but this should do it by replacing
  //the outlet database with an empty database.
  outlet_database = outletdb_t();

  //Sort outlets in order from lowest to highest. Takes O(N log N) time.
  std::sort(outlets.begin(), outlets.end(), [](const Outlet<elev_t> &a, const Outlet<elev_t> &b){
    return a.out_elev<b.out_elev;
  });

  //Now that we have the outlets in order, we'll visit them from lowest to
  //highest. If two outlets are at the same elevation we visit them in an
  //arbitrary order. Each outlet we find is the unique lowest connection between
  //two depressions. We join these depressions to make a meta-depression. The
  //problem is, once we've formed a meta-depression, there may still be many
  //outlets which believe they link to one of the child depressions.

  //To deal with this, we use a Disjoint-Set/Union-Find data structure. This
  //data structure, when passed a depression label as a query, returns the label
  //of the upper-most meta-depression in the chain of parent depressions
  //starting at the query label. The Disjoint-Set data structure has some nice
  //caching properties which, *roughly speaking*, ensure that all queries
  //execute in O(1) time.

  //Presize the DisjointDenseIntSet to twice the number of depressions. Since we
  //are building a binary tree the number of leaf nodes is about equal to the
  //number of non-leaf nodes. The data structure will expand dynamically as
  //needed.
  DisjointDenseIntSet djset(depressions.size());

  //Visit outlets in order of elevation from lowest to highest. If two outlets
  //are at the same elevation, choose one arbitrarily.
  for(auto &outlet: outlets){
    auto depa_set = djset.findSet(outlet.depa); //Find the ultimate parent of Depression A
    auto depb_set = djset.findSet(outlet.depb); //Find the ultimate parent of Depression B
    // std::cerr<<"Considering "<<outlet.depa<<" "<<outlet.depb<<std::endl;
    // std::cerr<<"\tConsidering "<<depa_set<<" "<<depb_set<<std::endl;
    
    //If the depressions are already part of the same meta-depression, then
    //nothing needs to be done.
    if(depa_set==depb_set)
      continue; //Do nothing, move on to the next highest outlet


    if(depa_set==OCEAN || depb_set==OCEAN){
      //If we're here then both depressions cannot link to the ocean, since we
      //would have used `continue` above. Therefore, one and only one of them
      //links to the ocean. We swap them to ensure that `depb` is the one which
      //links to the ocean.
      if(depa_set==OCEAN){
        std::swap(outlet.depa, outlet.depb);
        std::swap(depa_set, depb_set);
      }

      //We now have four values, the Depression A Label, the Depression B Label,
      //the Depression A MetaLabel, and the Depression B MetaLabel. We know that
      //the Depression B MetaLabel is OCEAN. Depression B Label is the label of
      //the actual depression this outlet links to, not the meta-depressions of
      //which it is a part. Depression A MetaLabel is the meta-depression that
      //has just found a path to the ocean via Depression B. Depression A Label
      //is some value we don't care about.

      //What we will do is link Depression A MetaLabel to Depression B.
      //Depression B ultimately terminates in the ocean, but the only way to get
      //there in real-life is to crawl into Depression B, not into its meta-
      //depression. At this point its meta-depression is the ocean, so crawling
      //into the meta-depression would form a direct link to the ocean, which is
      //not realistic.

      //Get a reference to Depression A MetaLabel.
      auto &dep = depressions.at(depa_set);

      //TODO: Calculate a final cell count and "volume" for the depression                                                -->Each outlet has recorded the cell count and volume for its two depressions. So what would we want here? The totals for metadepressions? 
      //                                                                                                                  //I have recorded the new totals in depression A but not sure if this is right. 
      // std::cerr<<"\tMerging "<<depa_set<<" into the ocean via "<<outlet.depb<<"!"<<std::endl;

      //If this depression has already found the ocean then don't merge it
      //again. (TODO: Richard)
      // if(dep.out_cell==OCEAN)
        // continue;

      //If this depression already has an outlet, then there's a big problem.
      assert(dep.out_cell==-1);

      //Point this depression to the ocean through Depression B Label
      dep.parent       = outlet.depb;        //Set Depression Meta(A) parent
      dep.out_elev     = outlet.out_elev;    //Set Depression Meta(A) outlet elevation                                     
      dep.out_cell     = outlet.out_cell;    //Set Depression Meta(A) outlet cell index
      dep.odep         = outlet.depb;        //Depression Meta(A) overflows into Depression B
      dep.ocean_parent = true;
      dep.geolink      = outlet.depb;        //Metadepression(A) overflows, geographically, into Depression B
      depressions.at(outlet.depb).ocean_linked.emplace_back(depa_set);
      std::cout<<"dep a set "<<depa_set<<std::endl;
      djset.mergeAintoB(depa_set,OCEAN); //Make a note that Depression A MetaLabel has a path to the ocean
    } else {
      //Neither depression has found the ocean, so we merge the two depressions
      //into a new depression.
      auto &depa          = depressions.at(depa_set); //Reference to Depression A MetaLabel
      auto &depb          = depressions.at(depb_set); //Reference to Depression B MetaLabel
      const auto newlabel = depressions.size();       //Label of A and B's new parent depression
      // std::cerr<<"\tMerging "<<depa_set<<" and "<<depb_set<<" into "<<newlabel<<"!"<<std::endl;
      // std::cerr<<"\tNew parent = "<<newlabel<<std::endl;
<<<<<<< HEAD
      depa.parent   = newlabel;        //Set Meta(A)'s parent to be the new meta-depression
      depb.parent   = newlabel;        //Set Meta(B)'s parent to be the new meta-depression
      depa.out_cell = outlet.out_cell; //Note that this is Meta(A)'s outlet
      depb.out_cell = outlet.out_cell; //Note that this is Meta(B)'s outlet
      depa.out_elev = outlet.out_elev; //Note that this is Meta(A)'s outlet's elevation
      depb.out_elev = outlet.out_elev; //Note that this is Meta(B)'s outlet's elevation
      depa.odep     = depb_set;        //Note that Meta(A) overflows, logically, into Meta(B)
      depb.odep     = depa_set;        //Note that Meta(B) overflows, logically, into Meta(A)
=======
      depa.parent   = newlabel;        //Set Depression A's parent to be the new meta-depression
      depb.parent   = newlabel;        //Set Depression B's parent to be the new meta-depression
      depa.out_cell = outlet.out_cell; //Make a note that this is A's outlet
      depb.out_cell = outlet.out_cell; //Make a note that this is B's outlet
      depa.out_elev = outlet.out_elev; //Make a note that this is A's outlet's elevation
      depb.out_elev = outlet.out_elev; //Make a note that this is B's outlet's elevation
      depa.odep     = depb_set;        //Make a note that A overflows into B                                                They are both overflowing into each other? Surely only true in one direction. 
      depb.odep     = depa_set;        //Make a note that B overflows into A
      depa.geolink  = outlet.depb;     //Meta(A) overflows, geographically, into B
      depb.geolink  = outlet.depa;     //Meta(B) overflows, geographically, into A
>>>>>>> efc8cec1

      //TODO: Calculate final cell counts and true dep_vols for each depression                                             Surely each depression already has its own final cell count and volume, and since we now have a NEW metadepression, we only need to store that info for the new one?
   
      //Be sure that this happens AFTER we are done using the `depa` and `depb`
      //references since they will be invalidated if `depressions` has to
      //resize!
      const auto depa_pitcell_temp = depa.pit_cell;

      auto &newdep  = depressions.emplace_back();                                                                       //is it right to create a new depression for the metadepression like this?
      newdep.lchild = depa_set;
      newdep.rchild = depb_set; 
      newdep.dep_label = newlabel;
      newdep.pit_cell = depa_pitcell_temp;

      djset.mergeAintoB(depa_set, newlabel); //A has a parent now
      djset.mergeAintoB(depb_set, newlabel); //B has a parent now
   //   newdep.cell_count = outlet.depa_cells + outlet.depb_cells;                                        //getting the cell count and volume for the new metadepression. 
    //  newdep.dep_vol = outlet.depa_vol + outlet.depb_vol;                             
    }
  }


  //At this point we have a 2D array in which each cell is labeled. This label
  //corresponds to either the root node (the ocean) or a leaf node of a binary
  //tree representing the hierarchy of depressions.

  //The labels array has been modified in place. The depression hierarchy is
  //returned.



  //Get the marginal depression cell counts and total elevations
  for(unsigned int i=0;i<dem.size();i++){
    const auto my_elev = dem(i);
    auto clabel        = label(i);
    
    while(clabel!=OCEAN && my_elev>depressions.at(clabel).out_elev)
      clabel = depressions[clabel].parent;

    if(clabel==OCEAN)
      continue;

    depressions[clabel].cell_count++;
    depressions[clabel].total_elevation += dem(i);
  }

  //Calculate total depression volumes and cell counts
  for(auto &dep: depressions){
    //Use marginal values to calculate updated depression volume
    dep.dep_vol = dep.cell_count*dep.out_elev-dep.total_elevation;
    if(dep.lchild!=NO_VALUE){
      dep.dep_vol         += depressions.at(dep.lchild).dep_vol;
      dep.cell_count      += depressions.at(dep.lchild).cell_count;
      dep.total_elevation += depressions.at(dep.lchild).total_elevation;
    }
    if(dep.rchild!=NO_VALUE){
      dep.dep_vol         += depressions.at(dep.rchild).dep_vol;
      dep.cell_count      += depressions.at(dep.rchild).cell_count;
      dep.total_elevation += depressions.at(dep.rchild).total_elevation;
    }
    //TODO: Or use total values here to calculate total depression volume? Which
    //one is more numerically accurate?
  }

  return depressions;
}



//Utility function for doing various relabelings based on the depression
//hierarchy.
template<class elev_t>
void LastLayer(rd::Array2D<label_t> &label, const rd::Array2D<float> &dem, const DepressionHierarchy<elev_t> &depressions){
  #pragma omp parallel for collapse(2)
  for(int y=0;y<label.height();y++)
  for(int x=0;x<label.width();x++){
    auto mylabel = label(x,y);
    while(true){
      if(dem(x,y)>=depressions.at(mylabel).out_elev)
        mylabel = depressions.at(mylabel).parent;
      else {
        if(mylabel!=0)
          mylabel = -3;
        break;
      }
    }
    label(x,y) = mylabel;
  }
}

#endif
<|MERGE_RESOLUTION|>--- conflicted
+++ resolved
@@ -738,7 +738,6 @@
       const auto newlabel = depressions.size();       //Label of A and B's new parent depression
       // std::cerr<<"\tMerging "<<depa_set<<" and "<<depb_set<<" into "<<newlabel<<"!"<<std::endl;
       // std::cerr<<"\tNew parent = "<<newlabel<<std::endl;
-<<<<<<< HEAD
       depa.parent   = newlabel;        //Set Meta(A)'s parent to be the new meta-depression
       depb.parent   = newlabel;        //Set Meta(B)'s parent to be the new meta-depression
       depa.out_cell = outlet.out_cell; //Note that this is Meta(A)'s outlet
@@ -747,18 +746,8 @@
       depb.out_elev = outlet.out_elev; //Note that this is Meta(B)'s outlet's elevation
       depa.odep     = depb_set;        //Note that Meta(A) overflows, logically, into Meta(B)
       depb.odep     = depa_set;        //Note that Meta(B) overflows, logically, into Meta(A)
-=======
-      depa.parent   = newlabel;        //Set Depression A's parent to be the new meta-depression
-      depb.parent   = newlabel;        //Set Depression B's parent to be the new meta-depression
-      depa.out_cell = outlet.out_cell; //Make a note that this is A's outlet
-      depb.out_cell = outlet.out_cell; //Make a note that this is B's outlet
-      depa.out_elev = outlet.out_elev; //Make a note that this is A's outlet's elevation
-      depb.out_elev = outlet.out_elev; //Make a note that this is B's outlet's elevation
-      depa.odep     = depb_set;        //Make a note that A overflows into B                                                They are both overflowing into each other? Surely only true in one direction. 
-      depb.odep     = depa_set;        //Make a note that B overflows into A
       depa.geolink  = outlet.depb;     //Meta(A) overflows, geographically, into B
       depb.geolink  = outlet.depa;     //Meta(B) overflows, geographically, into A
->>>>>>> efc8cec1
 
       //TODO: Calculate final cell counts and true dep_vols for each depression                                             Surely each depression already has its own final cell count and volume, and since we now have a NEW metadepression, we only need to store that info for the new one?
    
