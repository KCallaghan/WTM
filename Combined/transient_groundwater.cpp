#include "doctest.h"
#include <algorithm>
#include <chrono>
#include <thread>
#include "transient_groundwater.hpp"

const double FP_ERROR = 1e-4;

///////////////////////
// PRIVATE FUNCTIONS //
///////////////////////

namespace FanDarcyGroundwater {

#define c2d(arr,x,y) arr[(y)*(width)+(x)] //Convert 2d coordinates into 1d coordinates assuming width

enum class Direction {
  NorthSouth,
  EastWest
};

struct double2 {
  double x = 0;
  double y = 0;
};

typedef double* d2d_pointer;
typedef float*  f2d_pointer;
typedef double* d1d_pointer;
typedef float*  f1d_pointer;
typedef uint8_t* ui82d_pointer;

struct FanDarcyPack {
  d1d_pointer cell_area;
  d1d_pointer cellsize_e_w_metres;
  double      cellsize_n_s_metres;
  f2d_pointer fdepth;
  ui82d_pointer land_mask;
  f2d_pointer porosity;
  f2d_pointer topo;
  f2d_pointer transmissivity;
  f2d_pointer wtd;
  f2d_pointer wtd_changed;
  int         width;
};



<<<<<<< HEAD
=======
double that_one_equation(
  const double fdepth,
  const double wtd,
  const double volume,
  const double capacity,
  const int pos_neg      //1 or -1
){
  assert(pos_neg==1 || pos_neg==-1);

  return
      fdepth
    * std::log( std::exp(wtd / fdepth) + pos_neg * volume / capacity )
    - wtd;
}



>>>>>>> 3aad225d
double depthIntegratedTransmissivity(
  const double wtd,
  const double fdepth,
  const double ksat
){
  constexpr float shallow = 1.5;
  //Global soil datasets include information for shallow soils.
  //if the water table is deeper than this, the permeability
  //of the soil sees an exponential decay with depth.
  if(fdepth<=0) {
    // If the fdepth is zero, there is no water transmission below the surface
    // soil layer.
    // If it is less than zero, it is incorrect -- but no water transmission
    // also seems an okay thing to do in this case.
    return 0;
  } else if(wtd < -shallow){ // Equation S6 from the Fan paper
    return fdepth * ksat * std::exp((wtd + shallow)/fdepth);
  } else if(wtd > 0){
    // If wtd is greater than 0, max out rate of groundwater movement
    // as though wtd were 0. The surface water will get to move in
    // FillSpillMerge.
    return ksat * (0 + shallow + fdepth);
  } else { //Equation S4 from the Fan paper
    return ksat * (wtd + shallow + fdepth);
  }
}



double that_basic_diffusion_thing(
  const double Dmax,
  const double cell_width,
  const double cell_height
){
  constexpr double SAFETY = 2;
  return
      (                 std::pow(cell_width, 2) * std::pow(cell_height, 2)) /
      (SAFETY * Dmax * (std::pow(cell_width, 2) + std::pow(cell_height, 2)));
}



double some_other_equation(
  const double capacity,
  const double fdepth,
  const double lower_edge,
  const double upper_edge
){
  return capacity * (std::exp(upper_edge / fdepth) - std::exp(lower_edge / fdepth));
}

/**
 * @brief Returns the maximum stable time step with a 2x factor of safety
 * @details Uses a 2D diffusion von Neumann stability analysis using the
 *          "worst case" scenario highest transmissivity, combined with
 *          a porosity-based amplification factor.
 */
double computeMaxStableTimeStep(
  const int x,
  const int y,
  const FanDarcyPack &fdp
){
  const int width = fdp.width;

  // Transmissivity is an effective diffusivity
  // Use the highest transmissivity for this time-step calculation

  const std::array<double,4> Tarray = {
    c2d(fdp.transmissivity, x  , y+1),
    c2d(fdp.transmissivity, x  , y-1),
    c2d(fdp.transmissivity, x-1, y  ),
    c2d(fdp.transmissivity, x+1, y  )
  };

  const auto Dmax = *std::max_element(Tarray.begin(), Tarray.end());
  const auto dt_max_diffusion_basic = that_basic_diffusion_thing(Dmax, fdp.cellsize_e_w_metres[y], fdp.cellsize_n_s_metres);

  // Now let's add in the porosity differences
  // Porosity differences will AMPLIFY the WTD changes.
  // Let us choose a time step that is also based on the LOWEST porosity
  // (highest WTD change per water volume transfer)
  auto PhiMin =             c2d(fdp.porosity, x  , y  ) ;
  PhiMin = std::min(PhiMin, c2d(fdp.porosity, x+1, y  ));
  PhiMin = std::min(PhiMin, c2d(fdp.porosity, x-1, y  ));
  PhiMin = std::min(PhiMin, c2d(fdp.porosity, x  , y+1));
  PhiMin = std::min(PhiMin, c2d(fdp.porosity, x  , y-1));
  PhiMin = std::max(PhiMin, 0.2f); //Yes, we do want max

  // Porosity is a linear amplifier of WTD change, and it amplifies change
  // in both the giving and receiving cells.
  // Amplification goes as 1 / phi.
  // We need to consider this going up and down, so the amplification becomes
  // 2/Phi, and therefore we multiply our stable dt by Phi/2
  const auto dt_max_diffusion_withPorosity = dt_max_diffusion_basic * PhiMin / 2.;
  // In order to avoid operating at the very maximum time step possible,
  // we apply a factor of safety of 2

  return dt_max_diffusion_withPorosity/2.;
}


<<<<<<< HEAD
double computeNewWTD(
  const double volume_change,
  const double initial_wtd,
  const double fdepth,
  const double porosity_at_surface,
=======

/**
 * @brief Calculates the change in water volume that occurs between
 * two cells, given the water-table depth flux between the two.
 */
double calculateWaterVolume(
  const float wtd_change,
  const float center_wtd,
  const float neighbour_wtd,
  const int x,  //Focal cell coordinates
  const int y,
  const int nx, //Neighbour cell coordinates
  const int ny,
  const FanDarcyPack &fdp
){
  const int width = fdp.width;
  double volume_change = 0;
  double max_vol = 0;

  // We have the change in the water table between the two cells.
  // We will use this to calculate the volume that moves between the two,
  // based on the average porosity and average water table depths
  // of the two cells.
  // This volume can then be used to calculate the actual
  // change in water table height in each of the two cells.

  const float mean_wtd      = (             center_wtd + neighbour_wtd        ) / 2.;
  const float mean_porosity = (c2d(fdp.porosity,x,y) + c2d(fdp.porosity,nx,ny)) / 2.;
  const float mean_fdepth   = (c2d(fdp.fdepth,  x,y) + c2d(fdp.fdepth,  nx,ny)) / 2.;
  const float mean_area     = (      fdp.cell_area[y] + fdp.cell_area[ny]     ) / 2.;

  const float upper_edge = mean_wtd + std::abs(wtd_change)/2.;
  const float lower_edge = mean_wtd - std::abs(wtd_change)/2.;
  //since I am using averages between the two cells, I have to take
  //water both moving up or moving down into account.
  //So, I treat the average wtd as the middle of where water is
  //with respect to changing porosity.

  const auto mean_capacity = mean_area * mean_porosity * mean_fdepth;

  // First, we check to see if the mean wtd was above the surface.

  if(lower_edge > 0){
    // If wtd stays above 0 once the change has occurred, then no need to worry
    // about porosity.

    // The volume change is just the height change multiplied by the cell's
    // area.
    volume_change = std::abs(wtd_change) * mean_area;
  } else if(lower_edge < 0 && upper_edge > 0){
    // The water table drops below the surface during this iteration, so we
    // need to consider porosity for part of the water.

    //TODO: Can this be a named equation?

    // There is a portion of the water that is above the land surface.
    volume_change = upper_edge * mean_area;
    // The portion that is below the land surface.
    // -= because this comes out as a negative number.
    volume_change -= mean_capacity * std::expm1(lower_edge / mean_fdepth);
  } else{
    // the water table is below the surface to start with, therefore it is
    // below the surface the whole time and we need porosity for all the change.
    volume_change = some_other_equation(mean_capacity, mean_fdepth, lower_edge, upper_edge);
  }

  // So now we have the volume change that occurs in each of the two cells
  // as a positive value  whether it was all above ground, all below ground,
  // or a combination.


  //We need to limit the volume to being, at most, all of the water available in the cell. 
  if(wtd_change > 0){
  	if(neighbour_wtd >= 0)
  		max_vol = fdp.cell_area[ny] * c2d(fdp.porosity,nx,ny) * c2d(fdp.fdepth,  nx,ny) + fdp.cell_area[ny] * neighbour_wtd;
  	else{
  		double gone_vol = fdp.cell_area[ny] * c2d(fdp.porosity,nx,ny) * c2d(fdp.fdepth,  nx,ny) * (1-exp(neighbour_wtd/c2d(fdp.fdepth,  nx,ny)));
  		max_vol = fdp.cell_area[ny] * c2d(fdp.porosity,nx,ny) * c2d(fdp.fdepth,  nx,ny) - gone_vol;
  	}
  }
  else{
  	if(center_wtd >= 0)
  		max_vol = fdp.cell_area[y] * c2d(fdp.porosity,x,y) * c2d(fdp.fdepth,  x,y) + fdp.cell_area[y] * center_wtd;
  	else{
  		double gone_vol = fdp.cell_area[y] * c2d(fdp.porosity,x,y) * c2d(fdp.fdepth,  x,y) * (1-exp(center_wtd/c2d(fdp.fdepth,  x,y)));
  		max_vol = fdp.cell_area[y] * c2d(fdp.porosity,x,y) * c2d(fdp.fdepth,  x,y) - gone_vol; 
  	} 	
  }

  return std::min(volume_change, max_vol);
}


/**
 * @brief Calculates water-table depth change in a cell that receives water,
 * given the change in the corresponding cell that gives water.
 */
double computeNewWTDGain(
  const double volume,
  const double my_wtd,
  const double fdepth,
  const double porosity,
>>>>>>> 3aad225d
  const double cell_area
){
  // DEFINE VARIABLES

  // Total Groundwater Storage Capacity
  const auto total_gw_storage_capacity = cell_area * porosity_at_surface * fdepth;
  // New water-table depth: to return
  double final_wtd;

  // IF THE CELL STARTS WITH SURFACE WATER
  if ( initial_wtd > 0 ){
    // Check if final water-table depth will also be > 0
    const auto initial_surface_water_volume = initial_wtd * cell_area;
    // Final water volume with respect to the land surface.
    // Positive: above surface
    // Negative: below surface
    const auto Vfinal_surface = initial_surface_water_volume + volume_change;
    if ( Vfinal_surface > 0 ){
      final_wtd = Vfinal_surface/cell_area;
    }
    // Otherwise, if WTD <= 0 (i.e. subsurface)
    else{
      final_wtd = fdepth * std::log( Vfinal_surface/total_gw_storage_capacity + 1 );
    }
<<<<<<< HEAD
=======
  } else {
    //all of the change is above the surface.
    change_in_wtd = volume / cell_area;
  }

  return change_in_wtd;
}


/**
 * @brief Calculates water-table depth change in a cell that gives water,
 * given the change in the corresponding cell that receives water.
 */
double computeNewWTDLoss(
  double volume,
  const double my_wtd,
  const double fdepth,
  const double porosity,
  const double cell_area
){
  //We convert the known change in water volume to a change
  //change in water table depth for this cell.

  //We have a volume, which is positive; we also know that this cell is losing water.

  const double gw_storage_cap = cell_area * porosity * fdepth; //Groundwater Storage Capacity
  double change_in_wtd = -volume / cell_area;
  double max_vol = gw_storage_cap;


  if(my_wtd < 0){
  	double gone_vol = cell_area * porosity * fdepth * (1-exp(my_wtd/fdepth));
  	max_vol = cell_area * porosity * fdepth - gone_vol; 
  }

  assert(volume <= (max_vol - 0.00001));
  if(volume >= max_vol)
    volume = max_vol - 0.00001;


  if((my_wtd > 0) && (my_wtd + change_in_wtd < 0)){
    //at least some of the change is above the surface.
    //how much of the volume is used up above the surface?
    const double SW_portion = my_wtd * cell_area;
    //this is the volume used in water above the surface.
    //The total volume minus this is left over to decrease groundwater.
    change_in_wtd = that_one_equation(fdepth, 0, volume-SW_portion, gw_storage_cap, -1) - my_wtd;
    //the cell is losing water, and it's losing enough
    //that some of the change is below the surface and
    //so we need to take porosity into account.
  } else if(my_wtd <= 0){
    //Since it's losing water, all of the change is below the surface.
    change_in_wtd = that_one_equation(fdepth, my_wtd, volume, gw_storage_cap, -1);
  }

  return change_in_wtd;
}



double2 GainLoss(
  const int x,  //Focal cell
  const int y,
  const int nx, //Neighbour cell
  const int ny,
  const double wtd_change,
  const double volume,
  const double local_wtd_center,
  const double local_wtd_neighbour,
  const FanDarcyPack &fdp
){
  const int width = fdp.width;

  double local_wtd_n_change;
  double mycell_change;
  if(wtd_change > 0){  // The current cell is giving water to the neighbour.
    local_wtd_n_change = computeNewWTDLoss(volume, local_wtd_neighbour,
                            c2d(fdp.fdepth,    nx, ny),
                            c2d(fdp.porosity,  nx, ny),
                            fdp.cell_area[ny]
                          );
    mycell_change      = computeNewWTDGain(volume, local_wtd_center,
                            c2d(fdp.fdepth,     x, y ),
                            c2d(fdp.porosity,   x, y ),
                            fdp.cell_area[y]
                          );
  } else {             // The neighbour is the receiving cell.
    local_wtd_n_change = computeNewWTDGain(volume, local_wtd_neighbour,
                            c2d(fdp.fdepth,    nx, ny),
                            c2d(fdp.porosity,  nx, ny),
                            fdp.cell_area[ny]
                          );
    mycell_change      = computeNewWTDLoss(volume, local_wtd_center,
                            c2d(fdp.fdepth,    x,  y ),
                            c2d(fdp.porosity,  x,  y ),
                            fdp.cell_area[y]
                          );
>>>>>>> 3aad225d
  }
  // OTHERWISE, IF THE CELL STARTS WITH WATER IN THE SUBSURFACE
  else{
    // Remaining subsurface dry pore volume
    const auto initial_remaining_subsurface_pore_volume = total_gw_storage_capacity
                                              * (1 - std::exp( initial_wtd/fdepth ));
    // Final water volume with respect to the land surface.
    // Positive: above surface
    // Negative: below surface
    const auto Vfinal_surface = volume_change - initial_remaining_subsurface_pore_volume;
    // If the volume stays below the surface for the whole time
    if ( Vfinal_surface < 0 ){
      auto _tmp_ = volume_change/total_gw_storage_capacity + std::exp(initial_wtd/fdepth);
      final_wtd = fdepth * std::log( volume_change/total_gw_storage_capacity
                                     + std::exp(initial_wtd/fdepth) );
    }
    // Otherwise, if the water goes above the surface
    else{
      final_wtd = Vfinal_surface/cell_area;
    }
  }
  return final_wtd;
}


/**
 * @brief Calculates water-table depth change at a cell (and associated
 *        surrounding cells) and updates the class variables associated
 *        with these.
 */
void computeWTDchangeAtCell(
  const int x,
  const int y,
  const double dt,
  std::array<double,5> &local_wtd,
  const FanDarcyPack &fdp
){
  const int width = fdp.width;
  // Update WTD change

  // We do this instead of using a staggered grid to approx. double CPU time
  // in exchange for using less memory.

  // First, compute elevation head at center cell and all neighbours
  // This equals topography plus the water table depth
  // (positive upwards; negative if water table is below Earth surface)
  const double headCenter = c2d(fdp.topo, x  , y  ) + local_wtd[0];
  const double headN      = c2d(fdp.topo, x  , y+1) + local_wtd[1];
  const double headS      = c2d(fdp.topo, x  , y-1) + local_wtd[2];
  const double headE      = c2d(fdp.topo, x+1, y  ) + local_wtd[3];
  const double headW      = c2d(fdp.topo, x-1, y  ) + local_wtd[4];

  const double transmissivityN = (c2d(fdp.transmissivity, x, y) + c2d(fdp.transmissivity, x  , y+1)) / 2.;
  const double transmissivityS = (c2d(fdp.transmissivity, x, y) + c2d(fdp.transmissivity, x  , y-1)) / 2.;
  const double transmissivityE = (c2d(fdp.transmissivity, x, y) + c2d(fdp.transmissivity, x+1, y  )) / 2.;
  const double transmissivityW = (c2d(fdp.transmissivity, x, y) + c2d(fdp.transmissivity, x-1, y  )) / 2.;

  // Then, compute the discharges
  // Define Q such that + if center cell gaining, - if center cell losing
  const double QN = transmissivityN * (headN - headCenter) / fdp.cellsize_n_s_metres    * fdp.cellsize_e_w_metres[y];
  const double QS = transmissivityS * (headS - headCenter) / fdp.cellsize_n_s_metres    * fdp.cellsize_e_w_metres[y];
  const double QE = transmissivityE * (headE - headCenter) / fdp.cellsize_e_w_metres[y] * fdp.cellsize_n_s_metres;
  const double QW = transmissivityW * (headW - headCenter) / fdp.cellsize_e_w_metres[y] * fdp.cellsize_n_s_metres;

<<<<<<< HEAD
  // Sum discharges and divide by the time step to compute the water volume
  // added to the center cell
  const double dVolume = (QN + QS + QW + QE) * dt;// / (fdp.cellsize_n_s_metres * fdp.cellsize_e_w_metres[y]);

  // Update the cell's WTD
  local_wtd[0] = computeNewWTD( dVolume, local_wtd[0], c2d(fdp.fdepth, x, y), c2d(fdp.porosity, x, y), fdp.cell_area[y] );
=======
  // Update water-table depth, but only in the "internal" variables to
  // handle internal time stepping to maintain stability.
  // dH = sum(discharges) times time step, divided by cell area,
  //      divided by porosity.
  const double wtd_change_N = QN * dt / fdp.cell_area[y+1];
  const double wtd_change_S = QS * dt / fdp.cell_area[y-1];
  const double wtd_change_W = QW * dt / fdp.cell_area[y  ];
  const double wtd_change_E = QE * dt / fdp.cell_area[y  ];

  //We use the calculated wtd change fluxes to calculate a volume
  //change between the 2 cells. This is based on average
  //porosity, e-folding depth, wtd, and cell area of the 2 cells.

  double volume_N = calculateWaterVolume(wtd_change_N, local_wtd[0], local_wtd[1], x, y, x, y+1, fdp);
  double volume_S = calculateWaterVolume(wtd_change_S, local_wtd[0], local_wtd[2], x, y, x, y-1, fdp);
  double volume_E = calculateWaterVolume(wtd_change_E, local_wtd[0], local_wtd[3], x, y, x+1, y, fdp);
  double volume_W = calculateWaterVolume(wtd_change_W, local_wtd[0], local_wtd[4], x, y, x-1, y, fdp);

  //we now use these volumes to compute the actual changes in
  //water table depths in the target cell and each of the neighbouring cells:


  //for the neighbour cells, they can only lose water in a max of one direction at a time, so the way
  //that we've limited the max vol in the volume function is ok. However, if the target cell is losing
  //volume in more than one direction, we may need to limit the total volume it loses to being all the volume it has. 
  //So, we need to check how many directions it loses volume in, and restrict this to being the total volume available. 
  double volume_loss = 0;
  double total_volume = 0;
 	if(local_wtd[0] >= 0)
  		total_volume = fdp.cell_area[y] * c2d(fdp.porosity,x,y) * c2d(fdp.fdepth,  x,y) + fdp.cell_area[y] * local_wtd[0];
  	else if(local_wtd[0] < 0){
  		double gone_vol = fdp.cell_area[y] * c2d(fdp.porosity,x,y) * c2d(fdp.fdepth,  x,y) * (1-exp(local_wtd[0]/c2d(fdp.fdepth,  x,y)));
  		total_volume = fdp.cell_area[y] * c2d(fdp.porosity,x,y) * c2d(fdp.fdepth,  x,y) - gone_vol; 
  	} 


  //is there some way to do this without so many if statements?
  if(wtd_change_N < 0)
  	volume_loss += volume_N;
  if(wtd_change_S < 0)
  	volume_loss += volume_S;
  if(wtd_change_E < 0)
  	volume_loss += volume_E;
  if(wtd_change_W < 0)
  	volume_loss += volume_W;

  if(volume_loss > total_volume){
  if(wtd_change_N < 0)
  	volume_N = volume_N/volume_loss*total_volume;
  if(wtd_change_S < 0)
  	volume_S = volume_S/volume_loss*total_volume;
  if(wtd_change_E < 0)
  	volume_E = volume_E/volume_loss*total_volume;
  if(wtd_change_W < 0)
  	volume_W = volume_W/volume_loss*total_volume;
  }

 	
  //The current cell is receiving water from the North, so (x,y+1) is the giving cell.
  //Target cell is the receiving cell.

  double my_cell_change = 0;
  if(volume_N > 0){
    const auto change = GainLoss(x, y, x  , y+1, wtd_change_N, volume_N, local_wtd[0], local_wtd[1], fdp);
    my_cell_change += change.x;
    local_wtd[1]   += change.y;
  }
  if(volume_S > 0){
    const auto change = GainLoss(x, y, x  , y-1, wtd_change_S, volume_S, local_wtd[0], local_wtd[2], fdp);
    my_cell_change += change.x;
    local_wtd[2]   += change.y;
  }
  if(volume_E > 0){
    const auto change = GainLoss(x, y, x+1, y  , wtd_change_E, volume_E, local_wtd[0], local_wtd[3], fdp);
    my_cell_change += change.x;
    local_wtd[3]   += change.y;
  }
  if(volume_W > 0){
    const auto change = GainLoss(x, y, x-1, y  , wtd_change_W, volume_W, local_wtd[0], local_wtd[4], fdp);
    my_cell_change += change.x;
    local_wtd[4]   += change.y;
  }
>>>>>>> 3aad225d

}



/**
 * @brief Updates the wtd_depth_total array at a cell(x,y) using the
 * pre-set time step and dynamic time stepping within this as needed.
 */
double updateCell(
  const int x,
  const int y,
  double time_remaining,
  const FanDarcyPack &fdp
){
  const auto width = fdp.width;

  // Skip ocean cells
  if(c2d(fdp.land_mask,x,y) != 1)
    return std::numeric_limits<double>::quiet_NaN();

  // Runs functions to compute time steps and update WTD for the center cell
  // and its neighbours until the outer time step has been completed

  // Initial water-table depths, prior to updating
  std::array<double, 5> local_wtd = {
    c2d(fdp.wtd, x  , y  ),
    c2d(fdp.wtd, x  , y+1),
    c2d(fdp.wtd, x  , y-1),
    c2d(fdp.wtd, x+1, y  ),
    c2d(fdp.wtd, x-1, y  )
  };

  // Update water-table depths using dynamic time stepping
  double dt_inner;
  while (time_remaining > 0){
    const double max_stable_time_step = computeMaxStableTimeStep(x, y, fdp);
    // Choose the inner-loop time step
    if(time_remaining <= max_stable_time_step){
      dt_inner = time_remaining;
    }
    else{
      dt_inner = max_stable_time_step;
    }

    computeWTDchangeAtCell(x, y, dt_inner, local_wtd, fdp);
    time_remaining -= dt_inner;
  }

  // When exiting loop, the local_wtd[0] variable holds the final water-table depth
  return local_wtd[0];
}



//////////////////////
// PUBLIC FUNCTIONS //
//////////////////////

void UpdateCPU(const Parameters &params, ArrayPack &arp){
  FanDarcyPack fdp;
  fdp.cell_area           = arp.cell_area.data();
  fdp.cellsize_e_w_metres = arp.cellsize_e_w_metres.data();
  fdp.cellsize_n_s_metres = params.cellsize_n_s_metres;
  fdp.fdepth              = arp.fdepth.data();
  fdp.land_mask           = arp.land_mask.data();
  fdp.porosity            = arp.porosity.data();
  fdp.topo                = arp.topo.data();
  fdp.transmissivity      = arp.transmissivity.data();
  fdp.width               = arp.fdepth.width();
  fdp.wtd                 = arp.wtd.data();
  fdp.wtd_changed         = arp.wtd_changed.data();

  #pragma omp parallel for collapse(2) default(none) shared(arp,params)
  for(int32_t y=1; y<params.ncells_y-1; y++)
  for(int32_t x=1; x<params.ncells_x-1; x++){
    arp.transmissivity(x,y) = depthIntegratedTransmissivity(
      arp.wtd(x,y),
      arp.fdepth(x,y),
      arp.ksat(x,y)
    );
  }

  // Updates water-table depth grid over one time step
  #pragma omp parallel for collapse(2) default(none) shared(arp,params,fdp)
  for(int32_t y=1; y<params.ncells_y-1; y++)
  for(int32_t x=1; x<params.ncells_x-1; x++){
    arp.wtd_changed(x,y) = updateCell(x, y, params.deltat, fdp);
  }


  // Once all the changes are known, update the WTD everywhere with the
  // difference array
  #pragma omp parallel for collapse(2) default(none) shared(arp,params)
  for(int32_t y=1; y<params.ncells_y-1; y++)
  for(int32_t x=1; x<params.ncells_x-1; x++){
  // Skip ocean cells
    if(arp.land_mask(x,y) == 1){
      // Update the whole wtd array at once.
      // This is the new water table after groundwater has moved
      // for delta_t seconds.
      arp.wtd(x,y) = arp.wtd_changed(x,y);;
    }
  }
}



void update(const Parameters &params, ArrayPack &arp){
  UpdateCPU(params, arp);
}


/*
TEST_CASE("that_one_equation"){
  CHECK(that_one_equation(300, -10 ,487.660600188348,30000 , 1)==doctest::Approx(5));
  CHECK(that_one_equation(300, -10 ,877.789080339026,54000 , 1)==doctest::Approx(5));
  CHECK(that_one_equation(300, -3  ,746.262468812392,75000 , 1)==doctest::Approx(3));
  CHECK(that_one_equation(300, -2  ,1194.01552781598,360000, 1)==doctest::Approx(1));
  CHECK(that_one_equation(300, -100,215.318057232321,90000 , 1)==doctest::Approx(1));
  CHECK(that_one_equation(100, -10 ,1391.76019394264,30000 , 1)==doctest::Approx(5));
  CHECK(that_one_equation(1000,-10 ,1488.79363305426,300000, 1)==doctest::Approx(5));
  CHECK(that_one_equation(10,  -10 ,715.953655623573,3000  , 1)==doctest::Approx(5));

  CHECK(that_one_equation(300, -5  ,487.660600188348,30000 , -1)==doctest::Approx(-5));
  CHECK(that_one_equation(300, -5  ,877.789080339026,54000 , -1)==doctest::Approx(-5));
  CHECK(that_one_equation(300, -1  ,1194.01552781598,360000, -1)==doctest::Approx(-1));
  CHECK(that_one_equation(300, -99 ,215.318057232321,90000 , -1)==doctest::Approx(-1));
  CHECK(that_one_equation(100, -5  ,1391.76019394264,30000 , -1)==doctest::Approx(-5));
  CHECK(that_one_equation(1000,-5  ,1488.79363305426,300000, -1)==doctest::Approx(-5));
  CHECK(that_one_equation(10,  -5  ,715.953655623573,3000  , -1)==doctest::Approx(-5));
}
*/

TEST_CASE("depthIntegratedTransmissivity"){
  CHECK(depthIntegratedTransmissivity(5  ,100  ,0.01      ) ==doctest::Approx(1.015));
  CHECK(depthIntegratedTransmissivity(0  ,100  ,0.01      ) ==doctest::Approx(1.015));
  CHECK(depthIntegratedTransmissivity(-1 ,100  ,0.01      ) ==doctest::Approx(1.005));
  CHECK(depthIntegratedTransmissivity(-2 ,100  ,0.01      ) ==doctest::Approx(0.995012479192682));
  CHECK(depthIntegratedTransmissivity(-3 ,100  ,0.1       ) ==doctest::Approx(9.85111939603063));
  CHECK(depthIntegratedTransmissivity(-4 ,100  ,0.0005    ) ==doctest::Approx(0.048765495601417));
  CHECK(depthIntegratedTransmissivity(-5 ,100  ,0.0001    ) ==doctest::Approx(0.009656054162576));
  CHECK(depthIntegratedTransmissivity(-6 ,200  ,0.0001    ) ==doctest::Approx(0.019555024743867));
  CHECK(depthIntegratedTransmissivity(-7 ,500  ,0.0001    ) ==doctest::Approx(0.049453013938769));
  CHECK(depthIntegratedTransmissivity(-8 ,1000 ,0.0001    ) ==doctest::Approx(0.099352107930345));
  CHECK(depthIntegratedTransmissivity(-9 ,10   ,0.0001    ) ==doctest::Approx(0.000472366552741));
  CHECK(depthIntegratedTransmissivity(-10,500  ,0.0001    ) ==doctest::Approx(0.049157184231746));
  CHECK(depthIntegratedTransmissivity(-10,10   ,0.0001    ) ==doctest::Approx(0.000427414931949));
  CHECK(depthIntegratedTransmissivity(-10,1000 ,0.0001    ) ==doctest::Approx(0.099153602286297));
  CHECK(depthIntegratedTransmissivity(-10,100  ,0.0001    ) ==doctest::Approx(0.009185122844015));
  CHECK(depthIntegratedTransmissivity(-10,300  ,0.0001    ) ==doctest::Approx(0.029161928740837));
  CHECK(depthIntegratedTransmissivity(-10,300  ,0.1       ) ==doctest::Approx(29.1619287408366));
  CHECK(depthIntegratedTransmissivity(-10,300  ,0.5       ) ==doctest::Approx(145.809643704183));
  CHECK(depthIntegratedTransmissivity(-10,300  ,1         ) ==doctest::Approx(291.619287408366));
  CHECK(depthIntegratedTransmissivity(-10,300  ,0.000001  ) ==doctest::Approx(0.000291619287408));
  CHECK(depthIntegratedTransmissivity(-10,300  ,0.0000001 ) ==doctest::Approx(2.91619287408366E-05));
}


TEST_CASE("some_other_equation"){
  CHECK(some_other_equation(30000  ,300, -10, -5      ) ==doctest::Approx(487.660600188348));
}

/*
TEST_CASE("computeNewWTDGain"){
  CHECK(computeNewWTDGain(487.660600188348  ,-10  ,300, 0.1, 1000      ) ==doctest::Approx(5));
  CHECK(computeNewWTDGain(877.789080339026  ,-10  ,300, 0.2, 900       ) ==doctest::Approx(5));
  CHECK(computeNewWTDGain(746.262468812392  ,-3   ,300, 0.5, 500       ) ==doctest::Approx(3));
  CHECK(computeNewWTDGain(1194.01552781598  ,-2   ,300, 0.8, 1500      ) ==doctest::Approx(1));
  CHECK(computeNewWTDGain(215.318057232321  ,-100 ,300, 0.3, 1000      ) ==doctest::Approx(1));
  CHECK(computeNewWTDGain(1391.76019394264  ,-10  ,100, 0.3, 1000      ) ==doctest::Approx(5));
  CHECK(computeNewWTDGain(1488.79363305426  ,-10  ,1000,0.3, 1000      ) ==doctest::Approx(5));
  CHECK(computeNewWTDGain(715.953655623573  ,-10  ,10,  0.3, 1000      ) ==doctest::Approx(5));

  CHECK(computeNewWTDGain(4000  ,1  ,300,  0.1, 1000      ) ==doctest::Approx(4));
  CHECK(computeNewWTDGain(4500  ,0  ,300,  0.2, 900       ) ==doctest::Approx(5));
  CHECK(computeNewWTDGain(5000  ,10 ,300,  0.5, 500       ) ==doctest::Approx(10));
  CHECK(computeNewWTDGain(15000 ,0  ,300,  0.8, 1500      ) ==doctest::Approx(10));

  CHECK(computeNewWTDGain(5983.51698553982  ,-10  ,300,  0.1, 1000      ) ==doctest::Approx(15));
  CHECK(computeNewWTDGain(6270.33057397168  ,-10  ,300,  0.2, 900       ) ==doctest::Approx(15));
  CHECK(computeNewWTDGain(1246.26246881239  ,-3   ,300,  0.5, 500       ) ==doctest::Approx(4));
  CHECK(computeNewWTDGain(3892.0177481876   ,-2   ,300,  0.8, 1500      ) ==doctest::Approx(3));
  CHECK(computeNewWTDGain(125512.182048359  ,-100 ,300,  0.3, 1000      ) ==doctest::Approx(200));
  CHECK(computeNewWTDGain(7854.87745892122  ,-10  ,100,  0.3, 1000      ) ==doctest::Approx(15));
  CHECK(computeNewWTDGain(7985.04987524957  ,-10  ,1000, 0.3, 1000      ) ==doctest::Approx(15));
  CHECK(computeNewWTDGain(6896.36167648567  ,-10  ,10,   0.3, 1000      ) ==doctest::Approx(15));
}


TEST_CASE("computeNewWTDLoss"){
  CHECK(computeNewWTDLoss(487.660600188348  ,-5  ,300, 0.1, 1000      ) ==doctest::Approx(-5));
  CHECK(computeNewWTDLoss(877.789080339026  ,-5  ,300, 0.2, 900       ) ==doctest::Approx(-5));
  CHECK(computeNewWTDLoss(746.262468812392  ,0  ,300, 0.5, 500        ) ==doctest::Approx(-3));
  CHECK(computeNewWTDLoss(1194.01552781598  ,-1  ,300, 0.8, 1500      ) ==doctest::Approx(-1));
  CHECK(computeNewWTDLoss(215.318057232321  ,-99 ,300, 0.3, 1000      ) ==doctest::Approx(-1));
  CHECK(computeNewWTDLoss(1391.76019394264  ,-5  ,100, 0.3, 1000      ) ==doctest::Approx(-5));
  CHECK(computeNewWTDLoss(1488.79363305426  ,-5  ,1000,0.3, 1000      ) ==doctest::Approx(-5));
  CHECK(computeNewWTDLoss(715.953655623573  ,-5  ,10,  0.3, 1000      ) ==doctest::Approx(-5));

  CHECK(computeNewWTDLoss(4000  ,5  ,300,  0.1, 1000      ) ==doctest::Approx(-4));
  CHECK(computeNewWTDLoss(4500  ,5  ,300,  0.2, 900       ) ==doctest::Approx(-5));
  CHECK(computeNewWTDLoss(5000  ,20 ,300,  0.5, 500       ) ==doctest::Approx(-10));
  CHECK(computeNewWTDLoss(15000 ,10 ,300,  0.8, 1500      ) ==doctest::Approx(-10));

  CHECK(computeNewWTDLoss(5983.51698553982  ,5   ,300,  0.1, 1000      ) ==doctest::Approx(-15));
  CHECK(computeNewWTDLoss(6270.33057397168  ,5   ,300,  0.2, 900       ) ==doctest::Approx(-15));
  CHECK(computeNewWTDLoss(1246.26246881239  ,1   ,300,  0.5, 500       ) ==doctest::Approx(-4));
  CHECK(computeNewWTDLoss(3892.0177481876   ,1   ,300,  0.8, 1500      ) ==doctest::Approx(-3));
  CHECK(computeNewWTDLoss(125512.182048359  ,100 ,300,  0.3, 1000      ) ==doctest::Approx(-200));
  CHECK(computeNewWTDLoss(7854.87745892122  ,5   ,100,  0.3, 1000      ) ==doctest::Approx(-15));
  CHECK(computeNewWTDLoss(7985.04987524957  ,5   ,1000, 0.3, 1000      ) ==doctest::Approx(-15));
  CHECK(computeNewWTDLoss(6896.36167648567  ,5   ,10,   0.3, 1000      ) ==doctest::Approx(-15));

 // CHECK(!std::isnan(computeNewWTDLoss(6593384, 0.1504694819450378418, 0.51312428712844848633,  0.45100000500679016113, 17265204) ));
}
*/

//TODO: Example array test case
//TEST_CASE("calculateWaterVolume"){
//  f2d porosity = {{1,1,1},{2,2,2},{3,3,3}};
//  f2d fdepth = {{1,1,1},{2,2,2},{3,3,3}};
//  std::vector<double> cell_area = {1,2,3};
//
//  FanDarcyPack fdp;
//  fdp.porosity  = porosity.data();
//  fdp.fdepth    = porosity.data();
//  fdp.cell_area = cell_area.data();
//  fdp.width     = porosity.width();
//
//  //NOTE: Use SUBCASE if you need to reconstruct the arrays multiple times (e.g. if they get changed)
//  //See: https://github.com/onqtam/doctest/blob/master/doc/markdown/tutorial.md#test-cases-and-subcases
//  calculateWaterVolume(3, 4, 5, 1, 1, 2, 2, fdp);
//}

}<|MERGE_RESOLUTION|>--- conflicted
+++ resolved
@@ -46,26 +46,6 @@
 
 
 
-<<<<<<< HEAD
-=======
-double that_one_equation(
-  const double fdepth,
-  const double wtd,
-  const double volume,
-  const double capacity,
-  const int pos_neg      //1 or -1
-){
-  assert(pos_neg==1 || pos_neg==-1);
-
-  return
-      fdepth
-    * std::log( std::exp(wtd / fdepth) + pos_neg * volume / capacity )
-    - wtd;
-}
-
-
-
->>>>>>> 3aad225d
 double depthIntegratedTransmissivity(
   const double wtd,
   const double fdepth,
@@ -167,116 +147,11 @@
 }
 
 
-<<<<<<< HEAD
 double computeNewWTD(
   const double volume_change,
   const double initial_wtd,
   const double fdepth,
   const double porosity_at_surface,
-=======
-
-/**
- * @brief Calculates the change in water volume that occurs between
- * two cells, given the water-table depth flux between the two.
- */
-double calculateWaterVolume(
-  const float wtd_change,
-  const float center_wtd,
-  const float neighbour_wtd,
-  const int x,  //Focal cell coordinates
-  const int y,
-  const int nx, //Neighbour cell coordinates
-  const int ny,
-  const FanDarcyPack &fdp
-){
-  const int width = fdp.width;
-  double volume_change = 0;
-  double max_vol = 0;
-
-  // We have the change in the water table between the two cells.
-  // We will use this to calculate the volume that moves between the two,
-  // based on the average porosity and average water table depths
-  // of the two cells.
-  // This volume can then be used to calculate the actual
-  // change in water table height in each of the two cells.
-
-  const float mean_wtd      = (             center_wtd + neighbour_wtd        ) / 2.;
-  const float mean_porosity = (c2d(fdp.porosity,x,y) + c2d(fdp.porosity,nx,ny)) / 2.;
-  const float mean_fdepth   = (c2d(fdp.fdepth,  x,y) + c2d(fdp.fdepth,  nx,ny)) / 2.;
-  const float mean_area     = (      fdp.cell_area[y] + fdp.cell_area[ny]     ) / 2.;
-
-  const float upper_edge = mean_wtd + std::abs(wtd_change)/2.;
-  const float lower_edge = mean_wtd - std::abs(wtd_change)/2.;
-  //since I am using averages between the two cells, I have to take
-  //water both moving up or moving down into account.
-  //So, I treat the average wtd as the middle of where water is
-  //with respect to changing porosity.
-
-  const auto mean_capacity = mean_area * mean_porosity * mean_fdepth;
-
-  // First, we check to see if the mean wtd was above the surface.
-
-  if(lower_edge > 0){
-    // If wtd stays above 0 once the change has occurred, then no need to worry
-    // about porosity.
-
-    // The volume change is just the height change multiplied by the cell's
-    // area.
-    volume_change = std::abs(wtd_change) * mean_area;
-  } else if(lower_edge < 0 && upper_edge > 0){
-    // The water table drops below the surface during this iteration, so we
-    // need to consider porosity for part of the water.
-
-    //TODO: Can this be a named equation?
-
-    // There is a portion of the water that is above the land surface.
-    volume_change = upper_edge * mean_area;
-    // The portion that is below the land surface.
-    // -= because this comes out as a negative number.
-    volume_change -= mean_capacity * std::expm1(lower_edge / mean_fdepth);
-  } else{
-    // the water table is below the surface to start with, therefore it is
-    // below the surface the whole time and we need porosity for all the change.
-    volume_change = some_other_equation(mean_capacity, mean_fdepth, lower_edge, upper_edge);
-  }
-
-  // So now we have the volume change that occurs in each of the two cells
-  // as a positive value  whether it was all above ground, all below ground,
-  // or a combination.
-
-
-  //We need to limit the volume to being, at most, all of the water available in the cell. 
-  if(wtd_change > 0){
-  	if(neighbour_wtd >= 0)
-  		max_vol = fdp.cell_area[ny] * c2d(fdp.porosity,nx,ny) * c2d(fdp.fdepth,  nx,ny) + fdp.cell_area[ny] * neighbour_wtd;
-  	else{
-  		double gone_vol = fdp.cell_area[ny] * c2d(fdp.porosity,nx,ny) * c2d(fdp.fdepth,  nx,ny) * (1-exp(neighbour_wtd/c2d(fdp.fdepth,  nx,ny)));
-  		max_vol = fdp.cell_area[ny] * c2d(fdp.porosity,nx,ny) * c2d(fdp.fdepth,  nx,ny) - gone_vol;
-  	}
-  }
-  else{
-  	if(center_wtd >= 0)
-  		max_vol = fdp.cell_area[y] * c2d(fdp.porosity,x,y) * c2d(fdp.fdepth,  x,y) + fdp.cell_area[y] * center_wtd;
-  	else{
-  		double gone_vol = fdp.cell_area[y] * c2d(fdp.porosity,x,y) * c2d(fdp.fdepth,  x,y) * (1-exp(center_wtd/c2d(fdp.fdepth,  x,y)));
-  		max_vol = fdp.cell_area[y] * c2d(fdp.porosity,x,y) * c2d(fdp.fdepth,  x,y) - gone_vol; 
-  	} 	
-  }
-
-  return std::min(volume_change, max_vol);
-}
-
-
-/**
- * @brief Calculates water-table depth change in a cell that receives water,
- * given the change in the corresponding cell that gives water.
- */
-double computeNewWTDGain(
-  const double volume,
-  const double my_wtd,
-  const double fdepth,
-  const double porosity,
->>>>>>> 3aad225d
   const double cell_area
 ){
   // DEFINE VARIABLES
@@ -301,106 +176,6 @@
     else{
       final_wtd = fdepth * std::log( Vfinal_surface/total_gw_storage_capacity + 1 );
     }
-<<<<<<< HEAD
-=======
-  } else {
-    //all of the change is above the surface.
-    change_in_wtd = volume / cell_area;
-  }
-
-  return change_in_wtd;
-}
-
-
-/**
- * @brief Calculates water-table depth change in a cell that gives water,
- * given the change in the corresponding cell that receives water.
- */
-double computeNewWTDLoss(
-  double volume,
-  const double my_wtd,
-  const double fdepth,
-  const double porosity,
-  const double cell_area
-){
-  //We convert the known change in water volume to a change
-  //change in water table depth for this cell.
-
-  //We have a volume, which is positive; we also know that this cell is losing water.
-
-  const double gw_storage_cap = cell_area * porosity * fdepth; //Groundwater Storage Capacity
-  double change_in_wtd = -volume / cell_area;
-  double max_vol = gw_storage_cap;
-
-
-  if(my_wtd < 0){
-  	double gone_vol = cell_area * porosity * fdepth * (1-exp(my_wtd/fdepth));
-  	max_vol = cell_area * porosity * fdepth - gone_vol; 
-  }
-
-  assert(volume <= (max_vol - 0.00001));
-  if(volume >= max_vol)
-    volume = max_vol - 0.00001;
-
-
-  if((my_wtd > 0) && (my_wtd + change_in_wtd < 0)){
-    //at least some of the change is above the surface.
-    //how much of the volume is used up above the surface?
-    const double SW_portion = my_wtd * cell_area;
-    //this is the volume used in water above the surface.
-    //The total volume minus this is left over to decrease groundwater.
-    change_in_wtd = that_one_equation(fdepth, 0, volume-SW_portion, gw_storage_cap, -1) - my_wtd;
-    //the cell is losing water, and it's losing enough
-    //that some of the change is below the surface and
-    //so we need to take porosity into account.
-  } else if(my_wtd <= 0){
-    //Since it's losing water, all of the change is below the surface.
-    change_in_wtd = that_one_equation(fdepth, my_wtd, volume, gw_storage_cap, -1);
-  }
-
-  return change_in_wtd;
-}
-
-
-
-double2 GainLoss(
-  const int x,  //Focal cell
-  const int y,
-  const int nx, //Neighbour cell
-  const int ny,
-  const double wtd_change,
-  const double volume,
-  const double local_wtd_center,
-  const double local_wtd_neighbour,
-  const FanDarcyPack &fdp
-){
-  const int width = fdp.width;
-
-  double local_wtd_n_change;
-  double mycell_change;
-  if(wtd_change > 0){  // The current cell is giving water to the neighbour.
-    local_wtd_n_change = computeNewWTDLoss(volume, local_wtd_neighbour,
-                            c2d(fdp.fdepth,    nx, ny),
-                            c2d(fdp.porosity,  nx, ny),
-                            fdp.cell_area[ny]
-                          );
-    mycell_change      = computeNewWTDGain(volume, local_wtd_center,
-                            c2d(fdp.fdepth,     x, y ),
-                            c2d(fdp.porosity,   x, y ),
-                            fdp.cell_area[y]
-                          );
-  } else {             // The neighbour is the receiving cell.
-    local_wtd_n_change = computeNewWTDGain(volume, local_wtd_neighbour,
-                            c2d(fdp.fdepth,    nx, ny),
-                            c2d(fdp.porosity,  nx, ny),
-                            fdp.cell_area[ny]
-                          );
-    mycell_change      = computeNewWTDLoss(volume, local_wtd_center,
-                            c2d(fdp.fdepth,    x,  y ),
-                            c2d(fdp.porosity,  x,  y ),
-                            fdp.cell_area[y]
-                          );
->>>>>>> 3aad225d
   }
   // OTHERWISE, IF THE CELL STARTS WITH WATER IN THE SUBSURFACE
   else{
@@ -465,97 +240,12 @@
   const double QE = transmissivityE * (headE - headCenter) / fdp.cellsize_e_w_metres[y] * fdp.cellsize_n_s_metres;
   const double QW = transmissivityW * (headW - headCenter) / fdp.cellsize_e_w_metres[y] * fdp.cellsize_n_s_metres;
 
-<<<<<<< HEAD
   // Sum discharges and divide by the time step to compute the water volume
   // added to the center cell
   const double dVolume = (QN + QS + QW + QE) * dt;// / (fdp.cellsize_n_s_metres * fdp.cellsize_e_w_metres[y]);
 
   // Update the cell's WTD
   local_wtd[0] = computeNewWTD( dVolume, local_wtd[0], c2d(fdp.fdepth, x, y), c2d(fdp.porosity, x, y), fdp.cell_area[y] );
-=======
-  // Update water-table depth, but only in the "internal" variables to
-  // handle internal time stepping to maintain stability.
-  // dH = sum(discharges) times time step, divided by cell area,
-  //      divided by porosity.
-  const double wtd_change_N = QN * dt / fdp.cell_area[y+1];
-  const double wtd_change_S = QS * dt / fdp.cell_area[y-1];
-  const double wtd_change_W = QW * dt / fdp.cell_area[y  ];
-  const double wtd_change_E = QE * dt / fdp.cell_area[y  ];
-
-  //We use the calculated wtd change fluxes to calculate a volume
-  //change between the 2 cells. This is based on average
-  //porosity, e-folding depth, wtd, and cell area of the 2 cells.
-
-  double volume_N = calculateWaterVolume(wtd_change_N, local_wtd[0], local_wtd[1], x, y, x, y+1, fdp);
-  double volume_S = calculateWaterVolume(wtd_change_S, local_wtd[0], local_wtd[2], x, y, x, y-1, fdp);
-  double volume_E = calculateWaterVolume(wtd_change_E, local_wtd[0], local_wtd[3], x, y, x+1, y, fdp);
-  double volume_W = calculateWaterVolume(wtd_change_W, local_wtd[0], local_wtd[4], x, y, x-1, y, fdp);
-
-  //we now use these volumes to compute the actual changes in
-  //water table depths in the target cell and each of the neighbouring cells:
-
-
-  //for the neighbour cells, they can only lose water in a max of one direction at a time, so the way
-  //that we've limited the max vol in the volume function is ok. However, if the target cell is losing
-  //volume in more than one direction, we may need to limit the total volume it loses to being all the volume it has. 
-  //So, we need to check how many directions it loses volume in, and restrict this to being the total volume available. 
-  double volume_loss = 0;
-  double total_volume = 0;
- 	if(local_wtd[0] >= 0)
-  		total_volume = fdp.cell_area[y] * c2d(fdp.porosity,x,y) * c2d(fdp.fdepth,  x,y) + fdp.cell_area[y] * local_wtd[0];
-  	else if(local_wtd[0] < 0){
-  		double gone_vol = fdp.cell_area[y] * c2d(fdp.porosity,x,y) * c2d(fdp.fdepth,  x,y) * (1-exp(local_wtd[0]/c2d(fdp.fdepth,  x,y)));
-  		total_volume = fdp.cell_area[y] * c2d(fdp.porosity,x,y) * c2d(fdp.fdepth,  x,y) - gone_vol; 
-  	} 
-
-
-  //is there some way to do this without so many if statements?
-  if(wtd_change_N < 0)
-  	volume_loss += volume_N;
-  if(wtd_change_S < 0)
-  	volume_loss += volume_S;
-  if(wtd_change_E < 0)
-  	volume_loss += volume_E;
-  if(wtd_change_W < 0)
-  	volume_loss += volume_W;
-
-  if(volume_loss > total_volume){
-  if(wtd_change_N < 0)
-  	volume_N = volume_N/volume_loss*total_volume;
-  if(wtd_change_S < 0)
-  	volume_S = volume_S/volume_loss*total_volume;
-  if(wtd_change_E < 0)
-  	volume_E = volume_E/volume_loss*total_volume;
-  if(wtd_change_W < 0)
-  	volume_W = volume_W/volume_loss*total_volume;
-  }
-
- 	
-  //The current cell is receiving water from the North, so (x,y+1) is the giving cell.
-  //Target cell is the receiving cell.
-
-  double my_cell_change = 0;
-  if(volume_N > 0){
-    const auto change = GainLoss(x, y, x  , y+1, wtd_change_N, volume_N, local_wtd[0], local_wtd[1], fdp);
-    my_cell_change += change.x;
-    local_wtd[1]   += change.y;
-  }
-  if(volume_S > 0){
-    const auto change = GainLoss(x, y, x  , y-1, wtd_change_S, volume_S, local_wtd[0], local_wtd[2], fdp);
-    my_cell_change += change.x;
-    local_wtd[2]   += change.y;
-  }
-  if(volume_E > 0){
-    const auto change = GainLoss(x, y, x+1, y  , wtd_change_E, volume_E, local_wtd[0], local_wtd[3], fdp);
-    my_cell_change += change.x;
-    local_wtd[3]   += change.y;
-  }
-  if(volume_W > 0){
-    const auto change = GainLoss(x, y, x-1, y  , wtd_change_W, volume_W, local_wtd[0], local_wtd[4], fdp);
-    my_cell_change += change.x;
-    local_wtd[4]   += change.y;
-  }
->>>>>>> 3aad225d
 
 }
 
