--- conflicted
+++ resolved
@@ -98,105 +98,7 @@
                                         const int y,
                                         const ArrayPack &arp);
 
-<<<<<<< HEAD
-=======
-public:
-    ////////////////////////////////////
-    // INSTANCE VARIABLES AND OBJECTS //
-    ////////////////////////////////////
 
-    //char infname[] = "path";
-    //char *argv[2] = {&infname, &infname}
-
-    //ArrayPack arp;
-    //Parameters params;
-
-    /////////////////
-    // CONSTRUCTOR //
-    /////////////////
-
-    FanDarcyGroundwater();
-    //FanDarcyGroundwater(Parameters _params, ArrayPack _arp);
-
-    ///////////////
-    // FUNCTIONS //
-    ///////////////
-    //void set_arp(ArrayPack _arp);
-    //void set_params(Parameters _params);
-
-    void initialize();
-    void update(const Parameters &params, ArrayPack &arp);
-    void run();
-    void finalize();
-
-
-private:
-    //////////////////////
-    // INSTANCE OBJECTS //
-    //////////////////////
-
-
-
-    ////////////////////////
-    // INSTANCE VARIABLES //
-    ////////////////////////
-
-    // double transmissivityN;
-    // double transmissivityS;
-    // double transmissivityW;
-    // double transmissivityE;
-
-    // double headCenter;
-    // double headN;
-    // double headS;
-    // double headW;
-    // double headE;
-
-//    double wtdCenter;
-//    double wtdN;
-//    double wtdS;
-//    double wtdW;
-//    double wtdE;
-
-    // These variables are used to monitor the state of the calculation
-    // double total_changes  = 0.;
-    // float max_total       = 0.;
-    // float min_total       = 0.;
-    // float max_change      = 0.;
-
-
-    ///////////////
-    // FUNCTIONS //
-    ///////////////
-
-    /**
-     * @brief Provides transmissivity within each cell [m^2/s].
-     * @details Transmissivity [units = m^2/s], which is the hydraulic
-     *          conductivity, integrated vertically from deep depth up to the
-     *          water table. It changes through time as the water-table
-     *          depth changes. This is due to a combination of:
-     *          (a) the increasing to total thickness of the water column, and
-     *          (b) the exponentially-increasing hydraulic conductivity that
-     *              reaches its maximum value at 1.5 meters depth, at which
-     *              point it becomes a constant, based on soil-survey data.
-     *          We follow Ying Fan Reinfelder et al., 2013, Science,
-     *          "Global patterns of groundwater table depth", in our approach.
-     *          This combines the aforementioned expoenential decay in
-     *          hydraulic conductivity below a mapped "soil" layer.
-     * @param x The x-coordinate of the cell in question
-     * @param y The y-coordinate of the cell in question
-     * @param ArrayPack Global arrays. Here we use:
-     *       - fdepth: The e-folding depth based on slope and temperature.
-     *                 This describes the decay of kcell with depth.
-     *       - wtd:    The water-table depth. We use a different calculation
-     *                 for water tables above vs below 1.5 m depth.
-     *       - ksat:   Surface hydraulic conductivity, based on soil types
-     * @return  The transmissivity value for the cell in question. This is the
-     *          integration of the hydraulic conductivity from -infinity to the
-     *          groundwater table.
-     */
-    double computeTransmissivity(ArrayPack &arp, uint32_t x, uint32_t y);
->>>>>>> da1f00b0
 
     /**
  * @brief Calculates water-table depth change in a cell that receives water,
