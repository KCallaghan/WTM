#ifndef transient_groundwater_h
#define transient_groundwater_h

#include <stdint.h>
#include "../common/netcdf.hpp"
#include "ArrayPack.hpp"
#include "parameters.hpp"
#include <cassert>
#include <cmath>
#include <iomanip>
#include <iostream>
#include <richdem/common/Array2D.hpp>
#include <richdem/common/timer.hpp>
#include <richdem/common/ProgressBar.hpp>
#include <stdexcept>
#include <string>
#include <vector>
#include <fstream>

using namespace std;

typedef std::vector<double> dvec;
typedef rd::Array2D<float>  f2d;

class FanDarcyGroundwater{

public:
    ////////////////////////////////////
    // INSTANCE VARIABLES AND OBJECTS //
    ////////////////////////////////////

    //char infname[] = "path";
    //char *argv[2] = {&infname, &infname}

    //ArrayPack arp;
    //Parameters params;

    /////////////////
    // CONSTRUCTOR //
    /////////////////

    FanDarcyGroundwater();
    //FanDarcyGroundwater(Parameters _params, ArrayPack _arp);

    ///////////////
    // FUNCTIONS //
    ///////////////
    //void set_arp(ArrayPack _arp);
    //void set_params(Parameters _params);

    void initialize();
    void update(const Parameters &params, ArrayPack &arp);
    void run();
    void finalize();


private:
    //////////////////////
    // INSTANCE OBJECTS //
    //////////////////////



    ////////////////////////
    // INSTANCE VARIABLES //
    ////////////////////////

    // double transmissivityN;
    // double transmissivityS;
    // double transmissivityW;
    // double transmissivityE;
    
    // double headCenter;
    // double headN;
    // double headS;
    // double headW;
    // double headE;

//    double wtdCenter;
//    double wtdN;
//    double wtdS;
//    double wtdW;
//    double wtdE;

    // These variables are used to monitor the state of the calculation
    // double total_changes  = 0.;
    // float max_total       = 0.;
    // float min_total       = 0.;
    // float max_change      = 0.;


    ///////////////
    // FUNCTIONS //
    ///////////////

    /**
     * @brief Provides transmissivity within each cell [m^2/s].
     * @details Transmissivity [units = m^2/s], which is the hydraulic
     *          conductivity, integrated vertically from deep depth up to the
     *          water table. It changes through time as the water-table
     *          depth changes. This is due to a combination of:
     *          (a) the increasing to total thickness of the water column, and
     *          (b) the exponentially-increasing hydraulic conductivity that
     *              reaches its maximum value at 1.5 meters depth, at which
     *              point it becomes a constant, based on soil-survey data.
     *          We follow Ying Fan Reinfelder et al., 2013, Science,
     *          "Global patterns of groundwater table depth", in our approach.
     *          This combines the aforementioned expoenential decay in
     *          hydraulic conductivity below a mapped "soil" layer.
     * @param x The x-coordinate of the cell in question
     * @param y The y-coordinate of the cell in question
     * @param ArrayPack Global arrays. Here we use:
     *       - fdepth: The e-folding depth based on slope and temperature.
     *                 This describes the decay of kcell with depth.
     *       - wtd:    The water-table depth. We use a different calculation
     *                 for water tables above vs below 1.5 m depth.
     *       - ksat:   Surface hydraulic conductivity, based on soil types
     * @return  The transmissivity value for the cell in question. This is the
     *          integration of the hydraulic conductivity from -infinity to the
     *          groundwater table.
     */
    double computeTransmissivity(ArrayPack &arp, uint32_t x, uint32_t y);

    /**
     * @brief Compute mean transmissivity between neighboring cells (N, S, W, E)
     */
    void computeNeighborTransmissivity(ArrayPack &arp, uint32_t x, uint32_t y);

    /**
     * @brief Returns the maximum stable time step with a 2x factor of safety
     * @details Uses a 2D diffusion von Neumann stability analysis using the
     *          "worst case" scenario highest transmissivity, combined with
     *          a porosity-based amplification factor.
     */
    double computeMaxStableTimeStep(const Parameters &params, ArrayPack &arp,
                                    uint32_t x, uint32_t y);




    /**
     * @brief Calculates the change in water volume that occurs between
     * two cells, given the water-table depth flux between the two.
     */
    double calculateWaterVolume(const float wtd_change,
                                          const float center_wtd,
                                          const float neighbour_wtd,
                                          const int x1,
                                          const int y1,
                                          const int x2,
                                          const int y2,
                                          const ArrayPack &arp);



    /**
     * @brief Calculates water-table depth change in a cell that receives water,
     * given the change in the corresponding cell that gives water.
     */
    double computeNewWTDGain(const float volume,
                                          const float my_wtd,
                                          const int x,
                                          const int y,
                                          const ArrayPack &arp);


        /**
     * @brief Calculates water-table depth change in a cell that receives water,
     * given the change in the corresponding cell that gives water.
     */
    double computeNewWTDLoss(const float volume,
                                          const float my_wtd,
                                          const int x,
                                          const int y,
<<<<<<< HEAD
                                          const int direction,
=======
>>>>>>> 83c46437
                                          const ArrayPack &arp);

    /**
     * @brief Calculates water-table depth change at a cell (and associated
     *        surrounding cells) and updates the class variables associated
     *        with these.
     */
<<<<<<< HEAD
    void computeWTDchangeAtCell(const Parameters &params, ArrayPack &arp, int32_t x,
                                int32_t y, double dt, std::array<double,5> &test);
=======
    void computeWTDchangeAtCell(Parameters &params, ArrayPack &arp, int32_t x,
                                int32_t y, double dt,double test[5]);
>>>>>>> 83c46437

    /**
     * @brief Updates the wtd_depth_total array at a cell(x,y) using the
     * pre-set time step and dynamic time stepping within this as needed.
     */
    void updateCell(const Parameters &params, ArrayPack &arp, uint32_t x, uint32_t y);

};

#endif<|MERGE_RESOLUTION|>--- conflicted
+++ resolved
@@ -172,10 +172,6 @@
                                           const float my_wtd,
                                           const int x,
                                           const int y,
-<<<<<<< HEAD
-                                          const int direction,
-=======
->>>>>>> 83c46437
                                           const ArrayPack &arp);
 
     /**
@@ -183,13 +179,9 @@
      *        surrounding cells) and updates the class variables associated
      *        with these.
      */
-<<<<<<< HEAD
     void computeWTDchangeAtCell(const Parameters &params, ArrayPack &arp, int32_t x,
                                 int32_t y, double dt, std::array<double,5> &test);
-=======
-    void computeWTDchangeAtCell(Parameters &params, ArrayPack &arp, int32_t x,
-                                int32_t y, double dt,double test[5]);
->>>>>>> 83c46437
+
 
     /**
      * @brief Updates the wtd_depth_total array at a cell(x,y) using the
