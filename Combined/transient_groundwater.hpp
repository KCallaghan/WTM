#ifndef transient_groundwater_h
#define transient_groundwater_h

#include <stdint.h>
#include "../common/netcdf.hpp"
#include "ArrayPack.hpp"
#include "parameters.hpp"
#include <cassert>
#include <cmath>
#include <iomanip>
#include <iostream>
#include <richdem/common/Array2D.hpp>
#include <richdem/common/timer.hpp>
#include <richdem/common/ProgressBar.hpp>
#include <stdexcept>
#include <string>
#include <vector>
#include <fstream>

using namespace std;

typedef std::vector<double> dvec;
typedef rd::Array2D<float>  f2d;

<<<<<<< HEAD
class FanDarcyGroundwater{

public:
    ////////////////////////////////////
    // INSTANCE VARIABLES AND OBJECTS //
    ////////////////////////////////////

    //char infname[] = "path";
    //char *argv[2] = {&infname, &infname}

    //ArrayPack arp;
    //Parameters params;

    /////////////////
    // CONSTRUCTOR //
    /////////////////

    FanDarcyGroundwater();
    //FanDarcyGroundwater(Parameters _params, ArrayPack _arp);

    ///////////////
    // FUNCTIONS //
    ///////////////
    //void set_arp(ArrayPack _arp);
    //void set_params(Parameters _params);

    void initialize();
    void update(Parameters &params, ArrayPack &arp);
    void run();
    void finalize();


private:
    //////////////////////
    // INSTANCE OBJECTS //
    //////////////////////



    ////////////////////////
    // INSTANCE VARIABLES //
    ////////////////////////

    double transmissivityN;
    double transmissivityS;
    double transmissivityW;
    double transmissivityE;

    double headCenter;
    double headN;
    double headS;
    double headW;
    double headE;

    double wtdCenter;
    double wtdN;
    double wtdS;
    double wtdW;
    double wtdE;

    // These variables are used to monitor the state of the calculation
    double total_changes  = 0.;
    float max_total       = 0.;
    float min_total       = 0.;
    float max_change      = 0.;


    ///////////////
    // FUNCTIONS //
    ///////////////

    /**
     * @brief Provides transmissivity within each cell [m^2/s].
     * @details Transmissivity [units = m^2/s], which is the hydraulic
     *          conductivity, integrated vertically from deep depth up to the
     *          water table. It changes through time as the water-table
     *          depth changes. This is due to a combination of:
     *          (a) the increasing to total thickness of the water column, and
     *          (b) the exponentially-increasing hydraulic conductivity that
     *              reaches its maximum value at 1.5 meters depth, at which
     *              point it becomes a constant, based on soil-survey data.
     *          We follow Ying Fan Reinfelder et al., 2013, Science,
     *          "Global patterns of groundwater table depth", in our approach.
     *          This combines the aforementioned expoenential decay in
     *          hydraulic conductivity below a mapped "soil" layer.
     * @param x The x-coordinate of the cell in question
     * @param y The y-coordinate of the cell in question
     * @param ArrayPack Global arrays. Here we use:
     *       - fdepth: The e-folding depth based on slope and temperature.
     *                 This describes the decay of kcell with depth.
     *       - wtd:    The water-table depth. We use a different calculation
     *                 for water tables above vs below 1.5 m depth.
     *       - ksat:   Surface hydraulic conductivity, based on soil types
     * @return  The transmissivity value for the cell in question. This is the
     *          integration of the hydraulic conductivity from -infinity to the
     *          groundwater table.
     */
    double computeTransmissivity(Parameters &params, ArrayPack &arp, uint32_t x, uint32_t y);

    /**
     * @brief Compute mean transmissivity between neighboring cells (N, S, W, E)
     */
    void computeNeighborTransmissivity(Parameters &params, ArrayPack &arp, uint32_t x, uint32_t y);

    /**
     * @brief Returns the maximum value in an array (max size 256 items)
     */
    double computeArrayMax(double *_val[], uint8_t size);

    /**
     * @brief Returns the minimum value in an array (max size 256 items)
     */
    float computeArrayMin(float *_val[], uint8_t size);

    /**
     * @brief Returns the maximum stable time step with a 2x factor of safety
     * @details Uses a 2D diffusion von Neumann stability analysis using the
     *          "worst case" scenario highest transmissivity, combined with
     *          a porosity-based amplification factor.
     */
    double computeMaxStableTimeStep(Parameters &params, ArrayPack &arp, uint32_t x, uint32_t y);

    /**
     * @brief Calculates water-table depth change at a cell (and associated
     *        surrounding cells) and updates the class variables associated
     *        with these.
     */
    void computeWTDchangeAtCell(Parameters &params, ArrayPack &arp, int32_t x, int32_t y, double dt);

    /**
     * @brief Updates the wtd_depth_total array at a cell(x,y) using the
     * pre-set time step and dynamic time stepping within this as needed.
     */
    void updateCell(Parameters &params, ArrayPack &arp, uint32_t x, uint32_t y);

};

#endif
=======
double kcell(const int x, const int y, const ArrayPack &arp){
  /**
  Mini-function that gives the hydraulic conductivity per cell, kcell.
  This changes through time as the water-table depth changes:

  @param x         The x-coordinate of the cell in question

  @param y         The y-coordinate of the cell in question

  @param ArrayPack Global arrays. Here we use: 
          - fdepth: The e-folding depth based on slope and temperature. 
                    This describes the decay of kcell with depth. 
          - wtd:    The water-table depth. We use a different calculation
                    For water tables above vs below 1.5 m below land surface.
          - ksat:   Hydraulic conductivity, based on soil types
  @return  The kcell value for the cell in question. This is the 
           integration of the hydraulic conductivity over flow depth.
  **/

  if(arp.fdepth(x,y)>0){
    // Equation S6 from the Fan paper
    if(arp.wtd(x,y)<-1.5)
      return arp.fdepth(x,y) * arp.ksat(x,y) \
                 * std::exp((arp.wtd(x,y)+1.5)/arp.fdepth(x,y)); 
    // If wtd is greater than 0, max out rate of groundwater movement 
    // as though wtd were 0. The surface water will get to move in 
    // FillSpillMerge.
    else if(arp.wtd(x,y) > 0)
      return arp.ksat(x,y) * (0+1.5+arp.fdepth(x,y));                                        
    else
      return arp.ksat(x,y) * (arp.wtd(x,y)+1.5+arp.fdepth(x,y));                             //Equation S4 from the Fan paper
  }else
    return 0;
}





double receiving_cell_wtd(const float giving_cell_change, const float giving_wtd,const float receiving_wtd, const int x_giving, const int y_giving, \
                          const int x_receiving, const int y_receiving, const ArrayPack &arp){

  double receiving_cell_change = 0.0;
  double volume_change = 0.0;
  //we have the change in the giving cell. The giving cell is always losing water. 
  //so, we subtract this value from the giving cell when adjusting wtd later. 

  //first, we check to see if the starting wtd in the giving cell was above the surface. 
  if(giving_wtd > 0){
    //If it stays above 0 once the change has occurred, then no need to worry about porosity. 
    volume_change = giving_cell_change * arp.cell_area[y_giving]; //The volume change is just the height change multiplied by the cell's area. 
    if(giving_wtd - giving_cell_change < 0){  //the water table drops below the surface during this iteration, so we need to consider porosity for part of the water. 
      volume_change = giving_wtd * arp.cell_area[y_giving]; //this is the portion of the water that is above the land surface. 
      volume_change -= arp.cell_area[y_giving] * arp.porosity(x_giving,y_giving) * arp.fdepth(x_giving,y_giving) * \
                      (exp((giving_wtd - giving_cell_change) / arp.fdepth(x_giving,y_giving)) - 1);  //the portion that is below tht land surface. 
        //-= because this comes out as a negative number. 
    }
  }
  else{  // the water table is below the surface to start with, therefore it is below the surface the whole time and we need porosity for all the change.
    volume_change = -arp.cell_area[y_giving] * arp.porosity(x_giving,y_giving) * arp.fdepth(x_giving,y_giving) * \
                      (exp((giving_wtd - giving_cell_change) / arp.fdepth(x_giving,y_giving)) - \
                        exp(giving_wtd / arp.fdepth(x_giving,y_giving)));
  }


  //so now we have the volume change as a positive value from the giving cell, whether it was all above ground, all below ground, or a combination. 
  //Next, we need to use that to calculate the height change in the receiving cell.   

  if(receiving_wtd > 0){  //the receiving cell gains water, so if the starting wtd is above 0, all the change is above the surface. 
    receiving_cell_change = volume_change / arp.cell_area[y_receiving];
  }
  else{  //either it is all below the surface, or a combination. 
 //   //we don't know yet what the height of the change will be, so we start off assuming that it will all be below the surface. 
    receiving_cell_change = arp.fdepth(x_receiving,y_receiving) * log(exp(receiving_wtd / arp.fdepth(x_receiving,y_receiving)) \
          + volume_change / ( arp.cell_area[y_receiving] * arp.porosity(x_receiving,y_receiving) * arp.fdepth(x_receiving,y_receiving)) ) - receiving_wtd;
    if(receiving_wtd +  receiving_cell_change > 0){  //it has changed from GW to SW, so we need to adjust the receiving cell change appropriately. 
      //we want to calculate how much of the water is used up in the ground, i.e. the portion between the starting wtd and 0. 
      double GW_portion = -arp.cell_area[y_receiving] * arp.porosity(x_receiving,y_receiving) * arp.fdepth(x_receiving,y_receiving) * \
                       (exp(receiving_wtd / arp.fdepth(x_receiving,y_receiving)) - 1);
                       //this is the volume of water used up in filling in the ground. 
                       //volume_change - GW_portion is left over to fill surface water. 
      receiving_cell_change = ((volume_change - GW_portion) / arp.cell_area[y_receiving]) - receiving_wtd;
    }

  }
  
  return receiving_cell_change;
}



double get_change(const int x, const int y, const double time_remaining, Parameters &params, ArrayPack &arp){
  
  // Declare variables updated in the loop
  double wtd_change_N;
  double wtd_change_S;
  double wtd_change_E;
  double wtd_change_W;


  // Elevation head - topography plus the water table depth (negative if 
  // water table is below earth surface)               
  const auto my_head = arp.topo(x,y) + params.me;
  // heads for each of my neighbour cells
  const auto headN   = arp.topo(x,y+1) + params.N;
  const auto headS   = arp.topo(x,y-1) + params.S;              
  const auto headW   = arp.topo(x-1,y) + params.W;              
  const auto headE   = arp.topo(x+1,y) + params.E;              

  // Get the hydraulic conductivity for our cells of interest
  const auto kN = ( kcell(x,  y,   arp) + kcell(x,  y+1, arp) ) / 2.;
  const auto kS = ( kcell(x,  y,   arp) + kcell(x,  y-1, arp) ) / 2.;                
  const auto kW = ( kcell(x,  y,   arp) + kcell(x-1,y,   arp) ) / 2.;
  const auto kE = ( kcell(x,  y,   arp) + kcell(x+1,y,   arp) ) / 2.;

  float mycell_change_N = 0.0;
  float mycell_change_S = 0.0;
  float mycell_change_E = 0.0;
  float mycell_change_W = 0.0;
  float mycell_change   = 0.0;

  float change_in_N_cell = 0.0;
  float change_in_S_cell = 0.0;
  float change_in_E_cell = 0.0;
  float change_in_W_cell = 0.0;

  int stable = 0;
  double time_step = time_remaining;


  while(stable == 0){

    // Change in water-table depth.
    // (1) Discharge across cell boundaries
    // Average hydraulic conductivity of the two cells * 
    // head difference between the two / distance (i.e., dH/dx_i) *
    // width of cell across which the water is discharged *
    // time step
    // (2) Divide by the area of the given cell: maps water volume 
    // increases/decreases to change in head
    wtd_change_N = kN * (headN - my_head) / params.cellsize_n_s_metres \
                    * arp.cellsize_e_w_metres[y] * time_step \
                    / arp.cell_area[y];
    wtd_change_S = kS * (headS - my_head) / params.cellsize_n_s_metres \
                    * arp.cellsize_e_w_metres[y] * time_step \
                    / arp.cell_area[y];
    wtd_change_E = kE * (headE - my_head) / arp.cellsize_e_w_metres[y] \
                    * params.cellsize_n_s_metres * time_step \
                    / arp.cell_area[y];
    wtd_change_W = kW * (headW - my_head) / arp.cellsize_e_w_metres[y] \
                    * params.cellsize_n_s_metres * time_step \
                    / arp.cell_area[y];


    //Using the wtd_changes from above, we need to calculate how much change will occur in the target cell, accounting for porosity. 

    if(wtd_change_N > 1e-5){  //the current cell is receiving water from the North, so (x,y+1) is the giving cell. 
      //target cell is the receiving cell. 
      change_in_N_cell =  - wtd_change_N;
      mycell_change_N  = receiving_cell_wtd(wtd_change_N, params.N, params.me, x, y+1, x, y, arp);
    }
    else if (wtd_change_N < -1e-5){  //the current cell is giving water to the North. The North is the receiving cell. 
      change_in_N_cell =  receiving_cell_wtd(-wtd_change_N, params.me, params.N, x, y, x, y+1, arp);
      mycell_change_N  = wtd_change_N;
    }
    else{
      wtd_change_N = 0;
      mycell_change_N = 0;
      change_in_N_cell = 0;
    }

    if(wtd_change_S > 1e-5){
      change_in_S_cell =  - wtd_change_S;
      mycell_change_S  = receiving_cell_wtd(wtd_change_S, params.S, params.me, x, y-1, x, y, arp);
    }
    else if (wtd_change_S < -1e-5){
      change_in_S_cell =  receiving_cell_wtd(-wtd_change_S, params.me, params.S, x, y, x, y-1, arp);
      mycell_change_S  = wtd_change_S;
    }
    else{
      wtd_change_S = 0;
      mycell_change_S = 0;
      change_in_S_cell = 0;
    }


    if(wtd_change_E > 1e-5){
      change_in_E_cell =  - wtd_change_E;
      mycell_change_E  = receiving_cell_wtd(wtd_change_E, params.E, params.me, x+1, y, x, y, arp);
    }
    else if (wtd_change_E < -1e-5){
      change_in_E_cell =  receiving_cell_wtd(-wtd_change_E, params.me, params.E, x, y, x+1, y, arp);
      mycell_change_E  = wtd_change_E;
    }
    else{
      wtd_change_E = 0;
      mycell_change_E = 0;
      change_in_E_cell = 0;
    }


    if(wtd_change_W > 1e-5){
      change_in_W_cell =  - wtd_change_W;
      mycell_change_W  = receiving_cell_wtd(wtd_change_W, params.W, params.me, x-1, y, x, y, arp);
    }
    else if (wtd_change_W < -1e-5){
      change_in_W_cell = receiving_cell_wtd(-wtd_change_W, params.me, params.W, x, y, x-1, y, arp);
      mycell_change_W  = wtd_change_W;
    }
    else{
      wtd_change_W = 0;
      mycell_change_W = 0;
      change_in_W_cell = 0;
    }

    //now we have the height changes that will take place in the target cell and each of the four neighbours. 

    //Total change in wtd for our target cell in this iteration

    mycell_change =  mycell_change_N + mycell_change_E + mycell_change_S + mycell_change_W;

    if( ((headN > my_head) && (headS > my_head) && (change_in_N_cell+arp.topo(x,y+1)+params.N < mycell_change+arp.topo(x,y)+params.me) && (change_in_S_cell+arp.topo(x,y-1)+params.S < mycell_change+arp.topo(x,y)+params.me) && fabs(wtd_change_N)> 1e-6 && fabs(wtd_change_S) > 1e-6 ) ||  \
        ((headN < my_head) && (headS < my_head) && (change_in_N_cell+arp.topo(x,y+1)+params.N > mycell_change+arp.topo(x,y)+params.me) && (change_in_S_cell+arp.topo(x,y-1)+params.S > mycell_change+arp.topo(x,y)+params.me) && fabs(wtd_change_N)> 1e-6 && fabs(wtd_change_S) > 1e-6 ) ||  \
        ((headE > my_head) && (headW > my_head) && (change_in_E_cell+arp.topo(x+1,y)+params.E < mycell_change+arp.topo(x,y)+params.me) && (change_in_W_cell+arp.topo(x-1,y)+params.W < mycell_change+arp.topo(x,y)+params.me) && fabs(wtd_change_E)> 1e-6 && fabs(wtd_change_W) > 1e-6 ) ||  \
        ((headE < my_head) && (headW < my_head) && (change_in_E_cell+arp.topo(x+1,y)+params.E > mycell_change+arp.topo(x,y)+params.me) && (change_in_W_cell+arp.topo(x-1,y)+params.W > mycell_change+arp.topo(x,y)+params.me) && fabs(wtd_change_E)> 1e-6 && fabs(wtd_change_W) > 1e-6 )  ){
      //there is an instability. 
      time_step = time_step/2.;
    }
    else if( (((headN - my_head)*((headN + change_in_N_cell) - (my_head + mycell_change_N)) < 0) && wtd_change_N > 1e-6)  || \ 
             (((headS - my_head)*((headS + change_in_S_cell) - (my_head + mycell_change_S)) < 0) && wtd_change_S > 1e-6) ||
             (((headE - my_head)*((headE + change_in_E_cell) - (my_head + mycell_change_E)) < 0) && wtd_change_E > 1e-6) ||
             (((headW - my_head)*((headW + change_in_W_cell) - (my_head + mycell_change_W)) < 0) && wtd_change_W > 1e-6) ){  //The change between any 2 cells can't be greater than the difference between those two cells. 
              time_step = time_step/2.;
    }
 
    else{
      arp.wtd_change_total(x,y) += ( mycell_change_N + mycell_change_E + mycell_change_S + mycell_change_W );
      params.me += mycell_change_N + mycell_change_E + mycell_change_S + mycell_change_W;
      params.N   += change_in_N_cell ;
      params.S   += change_in_S_cell ;
      params.W   += change_in_W_cell ;
      params.E   += change_in_E_cell ;

      stable = 1; 



    }


  }
return time_step;
}




void groundwater(Parameters &params, ArrayPack &arp){
  /**
  @param params   Global paramaters - we use the texfilename, run type, 
                  number of cells in the x and y directions (ncells_x 
                  and ncells_y), delta_t (number of seconds in a time step), 
                  and cellsize_n_s_metres (size of a cell in the north-south 
                  direction)

  @param arp      Global arrays - we access land_mask, topo, wtd, 
                  wtd_change_total, cellsize_e_w_metres, and cell_area.
                  land_mask is a binary representation of where land is vs 
                                        where ocean is.
                  topo is the input topography, i.e. land elevation above 
                                        sea level in each cell.
                  wtd is the water table depth.  
                  wtd_change_total is the amount by which wtd will change 
                                        during this time step as a result of
                                        groundwater movement.
                  cellsize_e_w_metres is the distance across a cell in the
                                        east-west direction.
                  cell_area is the area of the cell, needed because different 
                                        cells have different areas and 
                                        therefore an accommodate different 
                                        water volumes.

  @return  An updated wtd that represents the status of the water table after 
           groundwater has been able to flow for the amount of time represented 
           by delta_t.
  **/


  // Declare status variables and set initial values to 0
  double total_changes = 0.;
  float max_total      = 0.;
  float min_total      = 0.;
  float max_change     = 0.;

  
  // Set up log file
  ofstream textfile;
  textfile.open (params.textfilename, std::ios_base::app);
  
  textfile<<"Groundwater"<<std::endl;

  
  ////////////////////////////
  // COMPUTE CHANGES IN WTD //
  ////////////////////////////
  
  // Cycle through the entire array, calculating how much the water-table 
  // changes in each cell per iteration.
  // We do this instead of using a staggered grid to approx. double CPU time 
  // in exchange for using less memory.
  double time_remaining = params.deltat;
  double no_change = 0.;

for(int y=1; y<params.ncells_y-1; y++){
    for(int x=1; x<params.ncells_x-1; x++){
  
          arp.wtd_change_total(x,y) = 0.0;
        }
      }



  while(time_remaining > 1e-4){
    float time_step = params.deltat;
    double temp = 0.0;



  for(int y=1; y<params.ncells_y-1; y++){
    for(int x=1; x<params.ncells_x-1; x++){
      //skip ocean cells

      if(arp.land_mask(x,y) == 0)
        continue;

      no_change = arp.wtd_change_total(x,y);

      params.N  = arp.wtd(x,y+1);
      params.S  = arp.wtd(x,y-1);
      params.E  = arp.wtd(x+1,y);
      params.W  = arp.wtd(x-1,y);
      params.me = arp.wtd(x,y);

      arp.times(x,y) = get_change(x,y,time_remaining,params,arp);
      time_step = std::min(time_step,arp.times(x, y));

      arp.wtd_change_total(x,y) = no_change;  //we don't want to actually change it here, we just want to calculate the time step. 

      }
    }

    textfile<<params.cycles_done<<" iterations. the chosen time step was "<<time_step<<" and the time remaining is "<<time_remaining<<std::endl;


    for(int y=1; y<params.ncells_y-1; y++){
    for(int x=1; x<params.ncells_x-1; x++){
      if(arp.land_mask(x,y) == 0)
        continue;


      params.N  = arp.wtd(x,y+1);
      params.S  = arp.wtd(x,y-1);
      params.E  = arp.wtd(x+1,y);
      params.W  = arp.wtd(x-1,y);
      params.me = arp.wtd(x,y);

      temp = get_change(x, y,time_step,params,arp);


    }
  }

      time_remaining -= time_step;

  }


  ////////////////
  // UPDATE WTD // 
  ////////////////

  for(int y=1;y<params.ncells_y-1;y++){
    for(int x=1;x<params.ncells_x-1; x++){

      if(arp.land_mask(x,y) == 0)
        continue;

      // Update the whole wtd array at once. 
      // This is the new water table after groundwater has moved 
      // for delta_t seconds. 
      arp.wtd(x,y) += arp.wtd_change_total(x,y);     
    }
  }

  // Write status to text file
  textfile << "total GW changes were " << total_changes << std::endl;
  textfile << "max wtd was " << max_total << " and min wtd was " \
           << min_total << std::endl;
  textfile << "max GW change was " << max_change << std::endl;
  textfile.close();
}
>>>>>>> a579285f
<|MERGE_RESOLUTION|>--- conflicted
+++ resolved
@@ -22,7 +22,6 @@
 typedef std::vector<double> dvec;
 typedef rd::Array2D<float>  f2d;
 
-<<<<<<< HEAD
 class FanDarcyGroundwater{
 
 public:
@@ -160,407 +159,4 @@
 
 };
 
-#endif
-=======
-double kcell(const int x, const int y, const ArrayPack &arp){
-  /**
-  Mini-function that gives the hydraulic conductivity per cell, kcell.
-  This changes through time as the water-table depth changes:
-
-  @param x         The x-coordinate of the cell in question
-
-  @param y         The y-coordinate of the cell in question
-
-  @param ArrayPack Global arrays. Here we use: 
-          - fdepth: The e-folding depth based on slope and temperature. 
-                    This describes the decay of kcell with depth. 
-          - wtd:    The water-table depth. We use a different calculation
-                    For water tables above vs below 1.5 m below land surface.
-          - ksat:   Hydraulic conductivity, based on soil types
-  @return  The kcell value for the cell in question. This is the 
-           integration of the hydraulic conductivity over flow depth.
-  **/
-
-  if(arp.fdepth(x,y)>0){
-    // Equation S6 from the Fan paper
-    if(arp.wtd(x,y)<-1.5)
-      return arp.fdepth(x,y) * arp.ksat(x,y) \
-                 * std::exp((arp.wtd(x,y)+1.5)/arp.fdepth(x,y)); 
-    // If wtd is greater than 0, max out rate of groundwater movement 
-    // as though wtd were 0. The surface water will get to move in 
-    // FillSpillMerge.
-    else if(arp.wtd(x,y) > 0)
-      return arp.ksat(x,y) * (0+1.5+arp.fdepth(x,y));                                        
-    else
-      return arp.ksat(x,y) * (arp.wtd(x,y)+1.5+arp.fdepth(x,y));                             //Equation S4 from the Fan paper
-  }else
-    return 0;
-}
-
-
-
-
-
-double receiving_cell_wtd(const float giving_cell_change, const float giving_wtd,const float receiving_wtd, const int x_giving, const int y_giving, \
-                          const int x_receiving, const int y_receiving, const ArrayPack &arp){
-
-  double receiving_cell_change = 0.0;
-  double volume_change = 0.0;
-  //we have the change in the giving cell. The giving cell is always losing water. 
-  //so, we subtract this value from the giving cell when adjusting wtd later. 
-
-  //first, we check to see if the starting wtd in the giving cell was above the surface. 
-  if(giving_wtd > 0){
-    //If it stays above 0 once the change has occurred, then no need to worry about porosity. 
-    volume_change = giving_cell_change * arp.cell_area[y_giving]; //The volume change is just the height change multiplied by the cell's area. 
-    if(giving_wtd - giving_cell_change < 0){  //the water table drops below the surface during this iteration, so we need to consider porosity for part of the water. 
-      volume_change = giving_wtd * arp.cell_area[y_giving]; //this is the portion of the water that is above the land surface. 
-      volume_change -= arp.cell_area[y_giving] * arp.porosity(x_giving,y_giving) * arp.fdepth(x_giving,y_giving) * \
-                      (exp((giving_wtd - giving_cell_change) / arp.fdepth(x_giving,y_giving)) - 1);  //the portion that is below tht land surface. 
-        //-= because this comes out as a negative number. 
-    }
-  }
-  else{  // the water table is below the surface to start with, therefore it is below the surface the whole time and we need porosity for all the change.
-    volume_change = -arp.cell_area[y_giving] * arp.porosity(x_giving,y_giving) * arp.fdepth(x_giving,y_giving) * \
-                      (exp((giving_wtd - giving_cell_change) / arp.fdepth(x_giving,y_giving)) - \
-                        exp(giving_wtd / arp.fdepth(x_giving,y_giving)));
-  }
-
-
-  //so now we have the volume change as a positive value from the giving cell, whether it was all above ground, all below ground, or a combination. 
-  //Next, we need to use that to calculate the height change in the receiving cell.   
-
-  if(receiving_wtd > 0){  //the receiving cell gains water, so if the starting wtd is above 0, all the change is above the surface. 
-    receiving_cell_change = volume_change / arp.cell_area[y_receiving];
-  }
-  else{  //either it is all below the surface, or a combination. 
- //   //we don't know yet what the height of the change will be, so we start off assuming that it will all be below the surface. 
-    receiving_cell_change = arp.fdepth(x_receiving,y_receiving) * log(exp(receiving_wtd / arp.fdepth(x_receiving,y_receiving)) \
-          + volume_change / ( arp.cell_area[y_receiving] * arp.porosity(x_receiving,y_receiving) * arp.fdepth(x_receiving,y_receiving)) ) - receiving_wtd;
-    if(receiving_wtd +  receiving_cell_change > 0){  //it has changed from GW to SW, so we need to adjust the receiving cell change appropriately. 
-      //we want to calculate how much of the water is used up in the ground, i.e. the portion between the starting wtd and 0. 
-      double GW_portion = -arp.cell_area[y_receiving] * arp.porosity(x_receiving,y_receiving) * arp.fdepth(x_receiving,y_receiving) * \
-                       (exp(receiving_wtd / arp.fdepth(x_receiving,y_receiving)) - 1);
-                       //this is the volume of water used up in filling in the ground. 
-                       //volume_change - GW_portion is left over to fill surface water. 
-      receiving_cell_change = ((volume_change - GW_portion) / arp.cell_area[y_receiving]) - receiving_wtd;
-    }
-
-  }
-  
-  return receiving_cell_change;
-}
-
-
-
-double get_change(const int x, const int y, const double time_remaining, Parameters &params, ArrayPack &arp){
-  
-  // Declare variables updated in the loop
-  double wtd_change_N;
-  double wtd_change_S;
-  double wtd_change_E;
-  double wtd_change_W;
-
-
-  // Elevation head - topography plus the water table depth (negative if 
-  // water table is below earth surface)               
-  const auto my_head = arp.topo(x,y) + params.me;
-  // heads for each of my neighbour cells
-  const auto headN   = arp.topo(x,y+1) + params.N;
-  const auto headS   = arp.topo(x,y-1) + params.S;              
-  const auto headW   = arp.topo(x-1,y) + params.W;              
-  const auto headE   = arp.topo(x+1,y) + params.E;              
-
-  // Get the hydraulic conductivity for our cells of interest
-  const auto kN = ( kcell(x,  y,   arp) + kcell(x,  y+1, arp) ) / 2.;
-  const auto kS = ( kcell(x,  y,   arp) + kcell(x,  y-1, arp) ) / 2.;                
-  const auto kW = ( kcell(x,  y,   arp) + kcell(x-1,y,   arp) ) / 2.;
-  const auto kE = ( kcell(x,  y,   arp) + kcell(x+1,y,   arp) ) / 2.;
-
-  float mycell_change_N = 0.0;
-  float mycell_change_S = 0.0;
-  float mycell_change_E = 0.0;
-  float mycell_change_W = 0.0;
-  float mycell_change   = 0.0;
-
-  float change_in_N_cell = 0.0;
-  float change_in_S_cell = 0.0;
-  float change_in_E_cell = 0.0;
-  float change_in_W_cell = 0.0;
-
-  int stable = 0;
-  double time_step = time_remaining;
-
-
-  while(stable == 0){
-
-    // Change in water-table depth.
-    // (1) Discharge across cell boundaries
-    // Average hydraulic conductivity of the two cells * 
-    // head difference between the two / distance (i.e., dH/dx_i) *
-    // width of cell across which the water is discharged *
-    // time step
-    // (2) Divide by the area of the given cell: maps water volume 
-    // increases/decreases to change in head
-    wtd_change_N = kN * (headN - my_head) / params.cellsize_n_s_metres \
-                    * arp.cellsize_e_w_metres[y] * time_step \
-                    / arp.cell_area[y];
-    wtd_change_S = kS * (headS - my_head) / params.cellsize_n_s_metres \
-                    * arp.cellsize_e_w_metres[y] * time_step \
-                    / arp.cell_area[y];
-    wtd_change_E = kE * (headE - my_head) / arp.cellsize_e_w_metres[y] \
-                    * params.cellsize_n_s_metres * time_step \
-                    / arp.cell_area[y];
-    wtd_change_W = kW * (headW - my_head) / arp.cellsize_e_w_metres[y] \
-                    * params.cellsize_n_s_metres * time_step \
-                    / arp.cell_area[y];
-
-
-    //Using the wtd_changes from above, we need to calculate how much change will occur in the target cell, accounting for porosity. 
-
-    if(wtd_change_N > 1e-5){  //the current cell is receiving water from the North, so (x,y+1) is the giving cell. 
-      //target cell is the receiving cell. 
-      change_in_N_cell =  - wtd_change_N;
-      mycell_change_N  = receiving_cell_wtd(wtd_change_N, params.N, params.me, x, y+1, x, y, arp);
-    }
-    else if (wtd_change_N < -1e-5){  //the current cell is giving water to the North. The North is the receiving cell. 
-      change_in_N_cell =  receiving_cell_wtd(-wtd_change_N, params.me, params.N, x, y, x, y+1, arp);
-      mycell_change_N  = wtd_change_N;
-    }
-    else{
-      wtd_change_N = 0;
-      mycell_change_N = 0;
-      change_in_N_cell = 0;
-    }
-
-    if(wtd_change_S > 1e-5){
-      change_in_S_cell =  - wtd_change_S;
-      mycell_change_S  = receiving_cell_wtd(wtd_change_S, params.S, params.me, x, y-1, x, y, arp);
-    }
-    else if (wtd_change_S < -1e-5){
-      change_in_S_cell =  receiving_cell_wtd(-wtd_change_S, params.me, params.S, x, y, x, y-1, arp);
-      mycell_change_S  = wtd_change_S;
-    }
-    else{
-      wtd_change_S = 0;
-      mycell_change_S = 0;
-      change_in_S_cell = 0;
-    }
-
-
-    if(wtd_change_E > 1e-5){
-      change_in_E_cell =  - wtd_change_E;
-      mycell_change_E  = receiving_cell_wtd(wtd_change_E, params.E, params.me, x+1, y, x, y, arp);
-    }
-    else if (wtd_change_E < -1e-5){
-      change_in_E_cell =  receiving_cell_wtd(-wtd_change_E, params.me, params.E, x, y, x+1, y, arp);
-      mycell_change_E  = wtd_change_E;
-    }
-    else{
-      wtd_change_E = 0;
-      mycell_change_E = 0;
-      change_in_E_cell = 0;
-    }
-
-
-    if(wtd_change_W > 1e-5){
-      change_in_W_cell =  - wtd_change_W;
-      mycell_change_W  = receiving_cell_wtd(wtd_change_W, params.W, params.me, x-1, y, x, y, arp);
-    }
-    else if (wtd_change_W < -1e-5){
-      change_in_W_cell = receiving_cell_wtd(-wtd_change_W, params.me, params.W, x, y, x-1, y, arp);
-      mycell_change_W  = wtd_change_W;
-    }
-    else{
-      wtd_change_W = 0;
-      mycell_change_W = 0;
-      change_in_W_cell = 0;
-    }
-
-    //now we have the height changes that will take place in the target cell and each of the four neighbours. 
-
-    //Total change in wtd for our target cell in this iteration
-
-    mycell_change =  mycell_change_N + mycell_change_E + mycell_change_S + mycell_change_W;
-
-    if( ((headN > my_head) && (headS > my_head) && (change_in_N_cell+arp.topo(x,y+1)+params.N < mycell_change+arp.topo(x,y)+params.me) && (change_in_S_cell+arp.topo(x,y-1)+params.S < mycell_change+arp.topo(x,y)+params.me) && fabs(wtd_change_N)> 1e-6 && fabs(wtd_change_S) > 1e-6 ) ||  \
-        ((headN < my_head) && (headS < my_head) && (change_in_N_cell+arp.topo(x,y+1)+params.N > mycell_change+arp.topo(x,y)+params.me) && (change_in_S_cell+arp.topo(x,y-1)+params.S > mycell_change+arp.topo(x,y)+params.me) && fabs(wtd_change_N)> 1e-6 && fabs(wtd_change_S) > 1e-6 ) ||  \
-        ((headE > my_head) && (headW > my_head) && (change_in_E_cell+arp.topo(x+1,y)+params.E < mycell_change+arp.topo(x,y)+params.me) && (change_in_W_cell+arp.topo(x-1,y)+params.W < mycell_change+arp.topo(x,y)+params.me) && fabs(wtd_change_E)> 1e-6 && fabs(wtd_change_W) > 1e-6 ) ||  \
-        ((headE < my_head) && (headW < my_head) && (change_in_E_cell+arp.topo(x+1,y)+params.E > mycell_change+arp.topo(x,y)+params.me) && (change_in_W_cell+arp.topo(x-1,y)+params.W > mycell_change+arp.topo(x,y)+params.me) && fabs(wtd_change_E)> 1e-6 && fabs(wtd_change_W) > 1e-6 )  ){
-      //there is an instability. 
-      time_step = time_step/2.;
-    }
-    else if( (((headN - my_head)*((headN + change_in_N_cell) - (my_head + mycell_change_N)) < 0) && wtd_change_N > 1e-6)  || \ 
-             (((headS - my_head)*((headS + change_in_S_cell) - (my_head + mycell_change_S)) < 0) && wtd_change_S > 1e-6) ||
-             (((headE - my_head)*((headE + change_in_E_cell) - (my_head + mycell_change_E)) < 0) && wtd_change_E > 1e-6) ||
-             (((headW - my_head)*((headW + change_in_W_cell) - (my_head + mycell_change_W)) < 0) && wtd_change_W > 1e-6) ){  //The change between any 2 cells can't be greater than the difference between those two cells. 
-              time_step = time_step/2.;
-    }
- 
-    else{
-      arp.wtd_change_total(x,y) += ( mycell_change_N + mycell_change_E + mycell_change_S + mycell_change_W );
-      params.me += mycell_change_N + mycell_change_E + mycell_change_S + mycell_change_W;
-      params.N   += change_in_N_cell ;
-      params.S   += change_in_S_cell ;
-      params.W   += change_in_W_cell ;
-      params.E   += change_in_E_cell ;
-
-      stable = 1; 
-
-
-
-    }
-
-
-  }
-return time_step;
-}
-
-
-
-
-void groundwater(Parameters &params, ArrayPack &arp){
-  /**
-  @param params   Global paramaters - we use the texfilename, run type, 
-                  number of cells in the x and y directions (ncells_x 
-                  and ncells_y), delta_t (number of seconds in a time step), 
-                  and cellsize_n_s_metres (size of a cell in the north-south 
-                  direction)
-
-  @param arp      Global arrays - we access land_mask, topo, wtd, 
-                  wtd_change_total, cellsize_e_w_metres, and cell_area.
-                  land_mask is a binary representation of where land is vs 
-                                        where ocean is.
-                  topo is the input topography, i.e. land elevation above 
-                                        sea level in each cell.
-                  wtd is the water table depth.  
-                  wtd_change_total is the amount by which wtd will change 
-                                        during this time step as a result of
-                                        groundwater movement.
-                  cellsize_e_w_metres is the distance across a cell in the
-                                        east-west direction.
-                  cell_area is the area of the cell, needed because different 
-                                        cells have different areas and 
-                                        therefore an accommodate different 
-                                        water volumes.
-
-  @return  An updated wtd that represents the status of the water table after 
-           groundwater has been able to flow for the amount of time represented 
-           by delta_t.
-  **/
-
-
-  // Declare status variables and set initial values to 0
-  double total_changes = 0.;
-  float max_total      = 0.;
-  float min_total      = 0.;
-  float max_change     = 0.;
-
-  
-  // Set up log file
-  ofstream textfile;
-  textfile.open (params.textfilename, std::ios_base::app);
-  
-  textfile<<"Groundwater"<<std::endl;
-
-  
-  ////////////////////////////
-  // COMPUTE CHANGES IN WTD //
-  ////////////////////////////
-  
-  // Cycle through the entire array, calculating how much the water-table 
-  // changes in each cell per iteration.
-  // We do this instead of using a staggered grid to approx. double CPU time 
-  // in exchange for using less memory.
-  double time_remaining = params.deltat;
-  double no_change = 0.;
-
-for(int y=1; y<params.ncells_y-1; y++){
-    for(int x=1; x<params.ncells_x-1; x++){
-  
-          arp.wtd_change_total(x,y) = 0.0;
-        }
-      }
-
-
-
-  while(time_remaining > 1e-4){
-    float time_step = params.deltat;
-    double temp = 0.0;
-
-
-
-  for(int y=1; y<params.ncells_y-1; y++){
-    for(int x=1; x<params.ncells_x-1; x++){
-      //skip ocean cells
-
-      if(arp.land_mask(x,y) == 0)
-        continue;
-
-      no_change = arp.wtd_change_total(x,y);
-
-      params.N  = arp.wtd(x,y+1);
-      params.S  = arp.wtd(x,y-1);
-      params.E  = arp.wtd(x+1,y);
-      params.W  = arp.wtd(x-1,y);
-      params.me = arp.wtd(x,y);
-
-      arp.times(x,y) = get_change(x,y,time_remaining,params,arp);
-      time_step = std::min(time_step,arp.times(x, y));
-
-      arp.wtd_change_total(x,y) = no_change;  //we don't want to actually change it here, we just want to calculate the time step. 
-
-      }
-    }
-
-    textfile<<params.cycles_done<<" iterations. the chosen time step was "<<time_step<<" and the time remaining is "<<time_remaining<<std::endl;
-
-
-    for(int y=1; y<params.ncells_y-1; y++){
-    for(int x=1; x<params.ncells_x-1; x++){
-      if(arp.land_mask(x,y) == 0)
-        continue;
-
-
-      params.N  = arp.wtd(x,y+1);
-      params.S  = arp.wtd(x,y-1);
-      params.E  = arp.wtd(x+1,y);
-      params.W  = arp.wtd(x-1,y);
-      params.me = arp.wtd(x,y);
-
-      temp = get_change(x, y,time_step,params,arp);
-
-
-    }
-  }
-
-      time_remaining -= time_step;
-
-  }
-
-
-  ////////////////
-  // UPDATE WTD // 
-  ////////////////
-
-  for(int y=1;y<params.ncells_y-1;y++){
-    for(int x=1;x<params.ncells_x-1; x++){
-
-      if(arp.land_mask(x,y) == 0)
-        continue;
-
-      // Update the whole wtd array at once. 
-      // This is the new water table after groundwater has moved 
-      // for delta_t seconds. 
-      arp.wtd(x,y) += arp.wtd_change_total(x,y);     
-    }
-  }
-
-  // Write status to text file
-  textfile << "total GW changes were " << total_changes << std::endl;
-  textfile << "max wtd was " << max_total << " and min wtd was " \
-           << min_total << std::endl;
-  textfile << "max GW change was " << max_change << std::endl;
-  textfile.close();
-}
->>>>>>> a579285f
+#endif