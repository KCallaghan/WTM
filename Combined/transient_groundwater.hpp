--- conflicted
+++ resolved
@@ -83,88 +83,28 @@
   **/
 
   // Declare variables updated in the loop
+  double QN;
+  double QS;
+  double QE;
+  double QW;
+
   double wtd_change_N;
   double wtd_change_S;
   double wtd_change_E;
   double wtd_change_W;
 
-  // Declare status variables and set initial values to 0
+
+  ofstream textfile;
+  textfile.open (params.textfilename, std::ios_base::app);
+  
+  textfile<<"Groundwater"<<std::endl;
+
+  //reset values to 0
   double total_changes = 0.;
   float max_total  = 0.;
   float min_total  = 0.;
   float max_change = 0.;
   
-  // Set up log file
-  ofstream textfile;
-  textfile.open (params.textfilename, std::ios_base::app);
-  
-  textfile<<"Groundwater"<<std::endl;
-
-<<<<<<< HEAD
-  double total_changes    = 0.0;                 //reset values to 0
-  float max_total  = 0.0;
-  float min_total  = 0.0;
-  float max_change = 0.0f;
-
-//cycle through the entire array, calculating how much the water table changes in each cell per iteration. 
-  for(int y=1;y<params.ncells_y-1;y++)
-  for(int x=1;x<params.ncells_x-1; x++){
-    if(arp.land_mask(x,y) == 0)          //skip ocean cells
-      continue;
-
-    const auto my_head = arp.topo(x,y)   + arp.wtd(x,y);        //just elevation head - topography plus the water table depth (negative if water table is below earth surface)               
-    const auto headN   = arp.topo(x,y+1) + arp.wtd(x,y+1);      //and the heads for each of my neighbour cells
-    const auto headS   = arp.topo(x,y-1) + arp.wtd(x,y-1);              
-    const auto headW   = arp.topo(x-1,y) + arp.wtd(x-1,y);              
-    const auto headE   = arp.topo(x+1,y) + arp.wtd(x+1,y);              
-
-    const auto my_kcell = kcell(x,  y,   arp);                //Get the hydraulic conductivity for our cells of interest
-    const auto kcellN   = kcell(x,  y+1, arp);
-    const auto kcellS   = kcell(x,  y-1, arp);
-    const auto kcellW   = kcell(x-1,y,   arp);
-    const auto kcellE   = kcell(x+1,y,   arp);
-
-    double QN = 0;             //reset all of these values to 0 before doing the calculation
-    double QS = 0;
-    double QE = 0;
-    double QW = 0;
-
-    double wtd_change_N = 0;
-    double wtd_change_S = 0;
-    double wtd_change_E = 0;
-    double wtd_change_W = 0;
-
-    arp.wtd_change_total(x,y) = 0;
-
-
-//TODO: consider creating staggered grid with head gradients & kcell averages, and then doing cell-by-cell q discharges. May be faster as we don't calculate each gradient twice. 
-
-
-//discharge per unit area in each direction:
-    //Average hydraulic conductivity of the two cells * head difference between the two * time step (number of seconds we are moving water for, since kcell is in m/s) / cellsize (distance water is travelling)
-    QN = ((kcellN+my_kcell)/2.)*(headN-my_head)*params.deltat*arp.cellsize_e_w_metres[y]/params.cellsize_n_s_metres;
-    QS = ((kcellS+my_kcell)/2.)*(headS-my_head)*params.deltat*arp.cellsize_e_w_metres[y]/params.cellsize_n_s_metres ;
-    QE = ((kcellW+my_kcell)/2.)*(headW-my_head)*params.deltat*params.cellsize_n_s_metres/arp.cellsize_e_w_metres[y];
-    QW = ((kcellE+my_kcell)/2.)*(headE-my_head)*params.deltat*params.cellsize_n_s_metres/arp.cellsize_e_w_metres[y] ;
-
-//divide by area of cell into which it is flowing: 
-    wtd_change_N  = QN / arp.cell_area[y+1];
-    wtd_change_S  = QS / arp.cell_area[y-1];
-    wtd_change_E  = QE / arp.cell_area[y];
-    wtd_change_W  = QW / arp.cell_area[y];
-
- 
-    arp.wtd_change_total(x,y) = (wtd_change_N + wtd_change_S + wtd_change_E + wtd_change_W);  //Total change in wtd for our target cell in this iteration
-
-
-    if(arp.wtd(x,y)> max_total)         //Just some potentially interesting values - highest and lowest wtd, and greatest change in wtd this iteration. 
-      max_total = arp.wtd(x,y);
-    else if(arp.wtd(x,y)< min_total)
-      min_total =arp.wtd(x,y);
-
-    if(fabs(arp.wtd_change_total(x,y)) > max_change)
-      max_change =fabs(arp.wtd_change_total(x,y));
-=======
   
   ////////////////////////////
   // COMPUTE CHANGES IN WTD //
@@ -189,11 +129,24 @@
       const auto headW   = arp.topo(x-1,y) + arp.wtd(x-1,y);              
       const auto headE   = arp.topo(x+1,y) + arp.wtd(x+1,y);              
 
-      // Get the hydraulic conductivity for our cells of interest
+      //Get the hydraulic conductivity for our cells of interest
       const auto kN = ( kcell(x,  y,   arp) + kcell(x,  y+1, arp) ) / 2.;
       const auto kS = ( kcell(x,  y,   arp) + kcell(x,  y-1, arp) ) / 2.;                
       const auto kW = ( kcell(x,  y,   arp) + kcell(x-1,y,   arp) ) / 2.;
       const auto kE = ( kcell(x,  y,   arp) + kcell(x+1,y,   arp) ) / 2.;
+
+      // Reset all discharges to 0 before doing the calculation
+      QN = 0;
+      QS = 0;
+      QE = 0;
+      QW = 0;
+
+      wtd_change_N = 0;
+      wtd_change_S = 0;
+      wtd_change_E = 0;
+      wtd_change_W = 0;
+
+      arp.wtd_change_total(x,y) = 0;
 
       // Change in water-table depth.
       // (1) Discharge across cell boundaries
@@ -231,7 +184,6 @@
       if(fabs(arp.wtd_change_total(x,y)) > max_change)
         max_change =fabs(arp.wtd_change_total(x,y));
     }
->>>>>>> d7f75c6d
   }
 
 
@@ -250,9 +202,8 @@
   }
 
   // Write status to text file
-  textfile << "total GW changes were " << total_changes << std::endl;
-  textfile << "max wtd was " << max_total << " and min wtd was " \
-           << min_total << std::endl;
-  textfile << "max GW change was " << max_change << std::endl;
+  textfile<<"total GW changes were "<<total_changes<<std::endl;
+  textfile<<"max wtd was "<<max_total<<" and min wtd was "<<min_total<<std::endl;
+  textfile<<"max GW change was "<< max_change<< std::endl;
   textfile.close();
 }