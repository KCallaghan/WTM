--- conflicted
+++ resolved
@@ -69,17 +69,14 @@
 // We also populate a 'guess', which consists of a water table (wtd_T) that in later iterations
 // has already been modified for changing transmissivity closer to the final answer.
 #pragma omp parallel for default(none) shared(arp, b, guess, params) collapse(2)
-<<<<<<< HEAD
+
   for (int x = 0; x < params.ncells_x; x++) {
-=======
-  for (int x = 0; x < params.ncells_x; x++)
->>>>>>> 12651206
     for (int y = 0; y < params.ncells_y; y++) {
       arp.wtd_T_iteration(x, y)        = arp.wtd_T(x, y);
       b(y + (x * params.ncells_y))     = arp.wtd(x, y) + static_cast<double>(arp.topo(x, y));  // wtd is 0 in ocean cells and topo is 0 in ocean cells, so no need to differentiate between ocean vs land.
       guess(y + (x * params.ncells_y)) = arp.wtd_T(x, y) + static_cast<double>(arp.topo(x, y));
     }
-<<<<<<< HEAD
+
   }
 
   double entry              = std::numeric_limits<double>::signaling_NaN();
@@ -195,168 +192,6 @@
         coefficients[coefficients_location++] = T(main_loc, main_loc + params.ncells_y, diagonal2_method(x, y, 1, 0, 2));
       }
     }
-
-=======
-
-  double entry              = std::numeric_limits<double>::signaling_NaN();
-  int main_loc              = 0;  // the cell to populate in the A matrix.
-  int coefficients_location = 0;
-  // HALFWAY SOLVE
-  // populate the coefficients triplet vector. This should have row index, column index, value of what is needed in the final matrix A.
-  for (int x = 0; x < params.ncells_x; x++)
-    for (int y = 0; y < params.ncells_y; y++) {
-      // The row and column that the current cell will be stored in in matrix A.
-      // This should go up monotonically, i.e. [0,0]; [1,1]; [2,2]; etc.
-      // All of the N,E,S,W directions should be in the same row, but the column will differ.
-      main_loc = y + (x * params.ncells_y);
-      // start with the central diagonal, which contains the info for the current cell:
-      // This diagonal will be populated for all cells in the domain.
-
-      if (x != 0 && x != params.ncells_x - 1 && y != 0 && y != params.ncells_y - 1) {
-        entry                               = (arp.transmissivity(x, y - 1) / 2 + arp.transmissivity(x, y) + arp.transmissivity(x, y + 1) / 2) * (2 * arp.scalar_array_y(x, y) / (arp.effective_storativity(x, y))) + (arp.transmissivity(x - 1, y) / 2 + arp.transmissivity(x, y) + arp.transmissivity(x + 1, y) / 2) * (params.x_partial / (arp.effective_storativity(x, y))) + 1;
-        coefficients[coefficients_location] = T(main_loc, main_loc, entry);
-        coefficients_location++;
-
-        // Now do the East diagonal. Because C++ is row-major, the East location is at (i,j+1).
-        entry                               = -arp.scalar_array_y(x, y) / (arp.effective_storativity(x, y)) * ((arp.transmissivity(x, y + 1) + arp.transmissivity(x, y)));
-        coefficients[coefficients_location] = T(main_loc, main_loc + 1, entry);
-        coefficients_location++;
-
-        // Next is the West diagonal. Opposite of the East. Located at (i,j-1).
-        entry                               = -arp.scalar_array_y(x, y) / (arp.effective_storativity(x, y)) * ((arp.transmissivity(x, y - 1) + arp.transmissivity(x, y)));
-        coefficients[coefficients_location] = T(main_loc, main_loc - 1, entry);
-        coefficients_location++;
-
-        // Now let's do the North diagonal. Offset by -(ncells_y).
-        entry                               = -params.x_partial / (arp.effective_storativity(x, y)) * ((arp.transmissivity(x - 1, y) + arp.transmissivity(x, y)) / 2.);
-        coefficients[coefficients_location] = T(main_loc, main_loc - params.ncells_y, entry);
-        coefficients_location++;
-
-        // finally, do the South diagonal, offset by +(ncells_y).
-        entry                               = -params.x_partial / (arp.effective_storativity(x, y)) * ((arp.transmissivity(x + 1, y) + arp.transmissivity(x, y)) / 2.);
-        coefficients[coefficients_location] = T(main_loc, main_loc + params.ncells_y, entry);
-        coefficients_location++;
-      } else if (x == 0) {
-        if (y == 0) {
-          entry                               = (arp.transmissivity(x, y) / 2 + arp.transmissivity(x, y) + arp.transmissivity(x, y + 1) / 2) * (2 * arp.scalar_array_y(x, y) / (arp.effective_storativity(x, y))) + (arp.transmissivity(x, y) / 2 + arp.transmissivity(x, y) + arp.transmissivity(x + 1, y) / 2) * (params.x_partial / (arp.effective_storativity(x, y))) + 1;
-          coefficients[coefficients_location] = T(main_loc, main_loc, entry);
-          coefficients_location++;
-
-          // Now do the East diagonal. Because C++ is row-major, the East location is at (i,j+1).
-          entry                               = -arp.scalar_array_y(x, y) / (arp.effective_storativity(x, y)) * ((arp.transmissivity(x, y + 1) + arp.transmissivity(x, y)));
-          coefficients[coefficients_location] = T(main_loc, main_loc + 1, entry);
-          coefficients_location++;
-
-        } else if (y == params.ncells_y - 1) {
-          entry                               = (arp.transmissivity(x, y - 1) / 2 + arp.transmissivity(x, y) + arp.transmissivity(x, y) / 2) * (2 * arp.scalar_array_y(x, y) / (arp.effective_storativity(x, y))) + (arp.transmissivity(x, y) / 2 + arp.transmissivity(x, y) + arp.transmissivity(x + 1, y) / 2) * (params.x_partial / (arp.effective_storativity(x, y))) + 1;
-          coefficients[coefficients_location] = T(main_loc, main_loc, entry);
-          coefficients_location++;
-
-          // Next is the West diagonal. Opposite of the East. Located at (i,j-1).
-          entry                               = -arp.scalar_array_y(x, y) / (arp.effective_storativity(x, y)) * ((arp.transmissivity(x, y - 1) + arp.transmissivity(x, y)));
-          coefficients[coefficients_location] = T(main_loc, main_loc - 1, entry);
-          coefficients_location++;
-
-        } else {
-          entry                               = (arp.transmissivity(x, y - 1) / 2 + arp.transmissivity(x, y) + arp.transmissivity(x, y + 1) / 2) * (2 * arp.scalar_array_y(x, y) / (arp.effective_storativity(x, y))) + (arp.transmissivity(x, y) / 2 + arp.transmissivity(x, y) + arp.transmissivity(x + 1, y) / 2) * (params.x_partial / (arp.effective_storativity(x, y))) + 1;
-          coefficients[coefficients_location] = T(main_loc, main_loc, entry);
-          coefficients_location++;
-
-          // Now do the East diagonal. Because C++ is row-major, the East location is at (i,j+1).
-          entry                               = -arp.scalar_array_y(x, y) / (arp.effective_storativity(x, y)) * ((arp.transmissivity(x, y + 1) + arp.transmissivity(x, y)));
-          coefficients[coefficients_location] = T(main_loc, main_loc + 1, entry);
-          coefficients_location++;
-
-          // Next is the West diagonal. Opposite of the East. Located at (i,j-1).
-          entry                               = -arp.scalar_array_y(x, y) / (arp.effective_storativity(x, y)) * ((arp.transmissivity(x, y - 1) + arp.transmissivity(x, y)));
-          coefficients[coefficients_location] = T(main_loc, main_loc - 1, entry);
-          coefficients_location++;
-        }
-        // finally, do the South diagonal, offset by +(ncells_y).
-        entry                               = -params.x_partial / (arp.effective_storativity(x, y)) * ((arp.transmissivity(x + 1, y) + arp.transmissivity(x, y)) / 2.);
-        coefficients[coefficients_location] = T(main_loc, main_loc + params.ncells_y, entry);
-        coefficients_location++;
-      } else if (x == params.ncells_x - 1) {
-        if (y == 0) {
-          entry                               = (arp.transmissivity(x, y) / 2 + arp.transmissivity(x, y) + arp.transmissivity(x, y + 1) / 2) * (2 * arp.scalar_array_y(x, y) / (arp.effective_storativity(x, y))) + (arp.transmissivity(x - 1, y) / 2 + arp.transmissivity(x, y) + arp.transmissivity(x, y) / 2) * (params.x_partial / (arp.effective_storativity(x, y))) + 1;
-          coefficients[coefficients_location] = T(main_loc, main_loc, entry);
-          coefficients_location++;
-
-          // Now do the East diagonal. Because C++ is row-major, the East location is at (i,j+1).
-          entry                               = -arp.scalar_array_y(x, y) / (arp.effective_storativity(x, y)) * ((arp.transmissivity(x, y + 1) + arp.transmissivity(x, y)));
-          coefficients[coefficients_location] = T(main_loc, main_loc + 1, entry);
-          coefficients_location++;
-
-        } else if (y == params.ncells_y - 1) {
-          entry                               = (arp.transmissivity(x, y - 1) / 2 + arp.transmissivity(x, y) + arp.transmissivity(x, y) / 2) * (2 * arp.scalar_array_y(x, y) / (arp.effective_storativity(x, y))) + (arp.transmissivity(x - 1, y) / 2 + arp.transmissivity(x, y) + arp.transmissivity(x, y) / 2) * (params.x_partial / (arp.effective_storativity(x, y))) + 1;
-          coefficients[coefficients_location] = T(main_loc, main_loc, entry);
-          coefficients_location++;
-
-          // Next is the West diagonal. Opposite of the East. Located at (i,j-1).
-          entry                               = -arp.scalar_array_y(x, y) / (arp.effective_storativity(x, y)) * ((arp.transmissivity(x, y - 1) + arp.transmissivity(x, y)));
-          coefficients[coefficients_location] = T(main_loc, main_loc - 1, entry);
-          coefficients_location++;
-
-        } else {
-          entry                               = (arp.transmissivity(x, y - 1) / 2 + arp.transmissivity(x, y) + arp.transmissivity(x, y + 1) / 2) * (2 * arp.scalar_array_y(x, y) / (arp.effective_storativity(x, y))) + (arp.transmissivity(x - 1, y) / 2 + arp.transmissivity(x, y) + arp.transmissivity(x, y) / 2) * (params.x_partial / (arp.effective_storativity(x, y))) + 1;
-          coefficients[coefficients_location] = T(main_loc, main_loc, entry);
-          coefficients_location++;
-
-          // Now do the East diagonal. Because C++ is row-major, the East location is at (i,j+1).
-          entry                               = -arp.scalar_array_y(x, y) / (arp.effective_storativity(x, y)) * ((arp.transmissivity(x, y + 1) + arp.transmissivity(x, y)));
-          coefficients[coefficients_location] = T(main_loc, main_loc + 1, entry);
-          coefficients_location++;
-
-          // Next is the West diagonal. Opposite of the East. Located at (i,j-1).
-          entry                               = -arp.scalar_array_y(x, y) / (arp.effective_storativity(x, y)) * ((arp.transmissivity(x, y - 1) + arp.transmissivity(x, y)));
-          coefficients[coefficients_location] = T(main_loc, main_loc - 1, entry);
-          coefficients_location++;
-        }
-        // Now let's do the North diagonal. Offset by -(ncells_y).
-        entry                               = -params.x_partial / (arp.effective_storativity(x, y)) * ((arp.transmissivity(x - 1, y) + arp.transmissivity(x, y)) / 2.);
-        coefficients[coefficients_location] = T(main_loc, main_loc - params.ncells_y, entry);
-        coefficients_location++;
-      } else if (y == 0) {
-        entry                               = (arp.transmissivity(x, y) / 2 + arp.transmissivity(x, y) + arp.transmissivity(x, y + 1) / 2) * (2 * arp.scalar_array_y(x, y) / (arp.effective_storativity(x, y))) + (arp.transmissivity(x - 1, y) / 2 + arp.transmissivity(x, y) + arp.transmissivity(x + 1, y) / 2) * (params.x_partial / (arp.effective_storativity(x, y))) + 1;
-        coefficients[coefficients_location] = T(main_loc, main_loc, entry);
-        coefficients_location++;
-        // Now do the East diagonal. Because C++ is row-major, the East location is at (i,j+1).
-        entry                               = -arp.scalar_array_y(x, y) / (arp.effective_storativity(x, y)) * ((arp.transmissivity(x, y + 1) + arp.transmissivity(x, y)));
-        coefficients[coefficients_location] = T(main_loc, main_loc + 1, entry);
-        coefficients_location++;
-
-        // Now let's do the North diagonal. Offset by -(ncells_y).
-        entry                               = -params.x_partial / (arp.effective_storativity(x, y)) * ((arp.transmissivity(x - 1, y) + arp.transmissivity(x, y)) / 2.);
-        coefficients[coefficients_location] = T(main_loc, main_loc - params.ncells_y, entry);
-        coefficients_location++;
-
-        // finally, do the South diagonal, offset by +(ncells_y).
-        entry                               = -params.x_partial / (arp.effective_storativity(x, y)) * ((arp.transmissivity(x + 1, y) + arp.transmissivity(x, y)) / 2.);
-        coefficients[coefficients_location] = T(main_loc, main_loc + params.ncells_y, entry);
-        coefficients_location++;
-      } else if (y == params.ncells_y - 1) {
-        entry                               = (arp.transmissivity(x, y - 1) / 2 + arp.transmissivity(x, y) + arp.transmissivity(x, y) / 2) * (2 * arp.scalar_array_y(x, y) / (arp.effective_storativity(x, y))) + (arp.transmissivity(x - 1, y) / 2 + arp.transmissivity(x, y) + arp.transmissivity(x + 1, y) / 2) * (params.x_partial / (arp.effective_storativity(x, y))) + 1;
-        coefficients[coefficients_location] = T(main_loc, main_loc, entry);
-        coefficients_location++;
-
-        // Next is the West diagonal. Opposite of the East. Located at (i,j-1).
-        entry                               = -arp.scalar_array_y(x, y) / (arp.effective_storativity(x, y)) * ((arp.transmissivity(x, y - 1) + arp.transmissivity(x, y)));
-        coefficients[coefficients_location] = T(main_loc, main_loc - 1, entry);
-        coefficients_location++;
-
-        // Now let's do the North diagonal. Offset by -(ncells_y).
-        entry                               = -params.x_partial / (arp.effective_storativity(x, y)) * ((arp.transmissivity(x - 1, y) + arp.transmissivity(x, y)) / 2.);
-        coefficients[coefficients_location] = T(main_loc, main_loc - params.ncells_y, entry);
-        coefficients_location++;
-
-        // finally, do the South diagonal, offset by +(ncells_y).
-        entry                               = -params.x_partial / (arp.effective_storativity(x, y)) * ((arp.transmissivity(x + 1, y) + arp.transmissivity(x, y)) / 2.);
-        coefficients[coefficients_location] = T(main_loc, main_loc + params.ncells_y, entry);
-        coefficients_location++;
-      }
-    }
-
->>>>>>> 12651206
   // use the triplet vector to populate the matrix, A.
   A.setFromTriplets(coefficients.begin(), coefficients.end());
 
@@ -417,14 +252,11 @@
 
   ////SECOND SOLVE
   // populate the coefficients triplet vector. This should have row index, column index, value of what is needed in the final matrix A.
-<<<<<<< HEAD
 
   const auto div4_method_y = [&](const int x, const int y, const int dy) { return arp.scalar_array_y(x, y) * (arp.transmissivity(x, y) + arp.transmissivity(x, y + dy)) / 4.; };
 
   const auto div4_method_x = [&](const int x, const int y, const int dx) { return arp.scalar_array_x(x, y) * (arp.transmissivity(x, y) + arp.transmissivity(x + dx, y)) / 4.; };
 
-=======
->>>>>>> 12651206
   for (int x = 0; x < params.ncells_x; x++)
     for (int y = 0; y < params.ncells_y; y++) {
       // The row and column that the current cell will be stored in in matrix A.
@@ -441,41 +273,25 @@
         coefficients_location++;
 
         // Now do the East diagonal. Because C++ is row-major, the East location is at (i,j+1).
-<<<<<<< HEAD
         entry                                 = div4_method_y(x, y, 1);
-=======
-        entry                                 = arp.scalar_array_y(x, y) * (arp.transmissivity(x, y) + arp.transmissivity(x, y + 1)) / 4.;
->>>>>>> 12651206
         coefficients_B[coefficients_location] = T(main_loc, main_loc + 1, entry);
         coefficients_A[coefficients_location] = T(main_loc, main_loc + 1, -entry);
         coefficients_location++;
 
         // Next is the West diagonal. Opposite of the East. Located at (i,j-1).
-<<<<<<< HEAD
         entry                                 = div4_method_y(x, y, -1);
-=======
-        entry                                 = arp.scalar_array_y(x, y) * (arp.transmissivity(x, y) + arp.transmissivity(x, y - 1)) / 4.;
->>>>>>> 12651206
         coefficients_B[coefficients_location] = T(main_loc, main_loc - 1, entry);
         coefficients_A[coefficients_location] = T(main_loc, main_loc - 1, -entry);
         coefficients_location++;
 
         // Now let's do the North diagonal. Offset by -(ncells_y).
-<<<<<<< HEAD
         entry                                 = div4_method_x(x, y, -1);
-=======
-        entry                                 = arp.scalar_array_x(x, y) * (arp.transmissivity(x, y) + arp.transmissivity(x - 1, y)) / 4.;
->>>>>>> 12651206
         coefficients_B[coefficients_location] = T(main_loc, main_loc - params.ncells_y, entry);
         coefficients_A[coefficients_location] = T(main_loc, main_loc - params.ncells_y, -entry);
         coefficients_location++;
 
         // finally, do the South diagonal, offset by +(ncells_y).
-<<<<<<< HEAD
         entry                                 = div4_method_x(x, y, 1);
-=======
-        entry                                 = arp.scalar_array_x(x, y) * (arp.transmissivity(x, y) + arp.transmissivity(x + 1, y)) / 4.;
->>>>>>> 12651206
         coefficients_B[coefficients_location] = T(main_loc, main_loc + params.ncells_y, entry);
         coefficients_A[coefficients_location] = T(main_loc, main_loc + params.ncells_y, -entry);
         coefficients_location++;
@@ -488,11 +304,7 @@
           coefficients_location++;
 
           // Now do the East diagonal. Because C++ is row-major, the East location is at (i,j+1).
-<<<<<<< HEAD
           entry                                 = div4_method_y(x, y, 1);
-=======
-          entry                                 = arp.scalar_array_y(x, y) * (arp.transmissivity(x, y) + arp.transmissivity(x, y + 1)) / 4.;
->>>>>>> 12651206
           coefficients_B[coefficients_location] = T(main_loc, main_loc + 1, entry);
           coefficients_A[coefficients_location] = T(main_loc, main_loc + 1, -entry);
           coefficients_location++;
@@ -505,11 +317,7 @@
           coefficients_location++;
 
           // Next is the West diagonal. Opposite of the East. Located at (i,j-1).
-<<<<<<< HEAD
           entry                                 = div4_method_y(x, y, -1);
-=======
-          entry                                 = arp.scalar_array_y(x, y) * (arp.transmissivity(x, y) + arp.transmissivity(x, y - 1)) / 4.;
->>>>>>> 12651206
           coefficients_B[coefficients_location] = T(main_loc, main_loc - 1, entry);
           coefficients_A[coefficients_location] = T(main_loc, main_loc - 1, -entry);
           coefficients_location++;
@@ -522,31 +330,19 @@
           coefficients_location++;
 
           // Now do the East diagonal. Because C++ is row-major, the East location is at (i,j+1).
-<<<<<<< HEAD
           entry                                 = div4_method_y(x, y, 1);
-=======
-          entry                                 = arp.scalar_array_y(x, y) * (arp.transmissivity(x, y) + arp.transmissivity(x, y + 1)) / 4.;
->>>>>>> 12651206
           coefficients_B[coefficients_location] = T(main_loc, main_loc + 1, entry);
           coefficients_A[coefficients_location] = T(main_loc, main_loc + 1, -entry);
           coefficients_location++;
 
           // Next is the West diagonal. Opposite of the East. Located at (i,j-1).
-<<<<<<< HEAD
           entry                                 = div4_method_y(x, y, -1);
-=======
-          entry                                 = arp.scalar_array_y(x, y) * (arp.transmissivity(x, y) + arp.transmissivity(x, y - 1)) / 4.;
->>>>>>> 12651206
           coefficients_B[coefficients_location] = T(main_loc, main_loc - 1, entry);
           coefficients_A[coefficients_location] = T(main_loc, main_loc - 1, -entry);
           coefficients_location++;
         }
         // finally, do the South diagonal, offset by +(ncells_y).
-<<<<<<< HEAD
         entry                                 = div4_method_x(x, y, 1);
-=======
-        entry                                 = arp.scalar_array_x(x, y) * (arp.transmissivity(x, y) + arp.transmissivity(x + 1, y)) / 4.;
->>>>>>> 12651206
         coefficients_B[coefficients_location] = T(main_loc, main_loc + params.ncells_y, entry);
         coefficients_A[coefficients_location] = T(main_loc, main_loc + params.ncells_y, -entry);
         coefficients_location++;
@@ -559,11 +355,7 @@
           coefficients_location++;
 
           // Now do the East diagonal. Because C++ is row-major, the East location is at (i,j+1).
-<<<<<<< HEAD
           entry                                 = div4_method_y(x, y, 1);
-=======
-          entry                                 = arp.scalar_array_y(x, y) * (arp.transmissivity(x, y) + arp.transmissivity(x, y + 1)) / 4.;
->>>>>>> 12651206
           coefficients_B[coefficients_location] = T(main_loc, main_loc + 1, entry);
           coefficients_A[coefficients_location] = T(main_loc, main_loc + 1, -entry);
           coefficients_location++;
@@ -576,11 +368,7 @@
           coefficients_location++;
 
           // Next is the West diagonal. Opposite of the East. Located at (i,j-1).
-<<<<<<< HEAD
           entry                                 = div4_method_y(x, y, -1);
-=======
-          entry                                 = arp.scalar_array_y(x, y) * (arp.transmissivity(x, y) + arp.transmissivity(x, y - 1)) / 4.;
->>>>>>> 12651206
           coefficients_B[coefficients_location] = T(main_loc, main_loc - 1, entry);
           coefficients_A[coefficients_location] = T(main_loc, main_loc - 1, -entry);
           coefficients_location++;
@@ -593,31 +381,19 @@
           coefficients_location++;
 
           // Now do the East diagonal. Because C++ is row-major, the East location is at (i,j+1).
-<<<<<<< HEAD
           entry                                 = div4_method_y(x, y, 1);
-=======
-          entry                                 = arp.scalar_array_y(x, y) * (arp.transmissivity(x, y) + arp.transmissivity(x, y + 1)) / 4.;
->>>>>>> 12651206
           coefficients_B[coefficients_location] = T(main_loc, main_loc + 1, entry);
           coefficients_A[coefficients_location] = T(main_loc, main_loc + 1, -entry);
           coefficients_location++;
 
           // Next is the West diagonal. Opposite of the East. Located at (i,j-1).
-<<<<<<< HEAD
           entry                                 = div4_method_y(x, y, -1);
-=======
-          entry                                 = arp.scalar_array_y(x, y) * (arp.transmissivity(x, y) + arp.transmissivity(x, y - 1)) / 4.;
->>>>>>> 12651206
           coefficients_B[coefficients_location] = T(main_loc, main_loc - 1, entry);
           coefficients_A[coefficients_location] = T(main_loc, main_loc - 1, -entry);
           coefficients_location++;
         }
         // Now let's do the North diagonal. Offset by -(ncells_y).
-<<<<<<< HEAD
         entry                                 = div4_method_x(x, y, -1);
-=======
-        entry                                 = arp.scalar_array_x(x, y) * (arp.transmissivity(x, y) + arp.transmissivity(x - 1, y)) / 4.;
->>>>>>> 12651206
         coefficients_B[coefficients_location] = T(main_loc, main_loc - params.ncells_y, entry);
         coefficients_A[coefficients_location] = T(main_loc, main_loc - params.ncells_y, -entry);
         coefficients_location++;
@@ -629,31 +405,19 @@
         coefficients_location++;
 
         // Now do the East diagonal. Because C++ is row-major, the East location is at (i,j+1).
-<<<<<<< HEAD
         entry                                 = div4_method_y(x, y, 1);
-=======
-        entry                                 = arp.scalar_array_y(x, y) * (arp.transmissivity(x, y) + arp.transmissivity(x, y + 1)) / 4.;
->>>>>>> 12651206
         coefficients_B[coefficients_location] = T(main_loc, main_loc + 1, entry);
         coefficients_A[coefficients_location] = T(main_loc, main_loc + 1, -entry);
         coefficients_location++;
 
         // Now let's do the North diagonal. Offset by -(ncells_y).
-<<<<<<< HEAD
         entry                                 = div4_method_x(x, y, -1);
-=======
-        entry                                 = arp.scalar_array_x(x, y) * (arp.transmissivity(x, y) + arp.transmissivity(x - 1, y)) / 4.;
->>>>>>> 12651206
         coefficients_B[coefficients_location] = T(main_loc, main_loc - params.ncells_y, entry);
         coefficients_A[coefficients_location] = T(main_loc, main_loc - params.ncells_y, -entry);
         coefficients_location++;
 
         // finally, do the South diagonal, offset by +(ncells_y).
-<<<<<<< HEAD
         entry                                 = div4_method_x(x, y, 1);
-=======
-        entry                                 = arp.scalar_array_x(x, y) * (arp.transmissivity(x, y) + arp.transmissivity(x + 1, y)) / 4.;
->>>>>>> 12651206
         coefficients_B[coefficients_location] = T(main_loc, main_loc + params.ncells_y, entry);
         coefficients_A[coefficients_location] = T(main_loc, main_loc + params.ncells_y, -entry);
         coefficients_location++;
@@ -665,27 +429,18 @@
         coefficients_location++;
 
         // Next is the West diagonal. Opposite of the East. Located at (i,j-1).
-<<<<<<< HEAD
         entry                                 = div4_method_y(x, y, -1);
-=======
-        entry                                 = arp.scalar_array_y(x, y) * (arp.transmissivity(x, y) + arp.transmissivity(x, y - 1)) / 4.;
->>>>>>> 12651206
         coefficients_B[coefficients_location] = T(main_loc, main_loc - 1, entry);
         coefficients_A[coefficients_location] = T(main_loc, main_loc - 1, -entry);
         coefficients_location++;
 
         // Now let's do the North diagonal. Offset by -(ncells_y).
-<<<<<<< HEAD
         entry                                 = div4_method_x(x, y, -1);
-=======
-        entry                                 = arp.scalar_array_x(x, y) * (arp.transmissivity(x, y) + arp.transmissivity(x - 1, y)) / 4.;
->>>>>>> 12651206
         coefficients_B[coefficients_location] = T(main_loc, main_loc - params.ncells_y, entry);
         coefficients_A[coefficients_location] = T(main_loc, main_loc - params.ncells_y, -entry);
         coefficients_location++;
 
         // finally, do the South diagonal, offset by +(ncells_y).
-<<<<<<< HEAD
         entry                                 = div4_method_x(x, y, 1);
         coefficients_B[coefficients_location] = T(main_loc, main_loc + params.ncells_y, entry);
         coefficients_A[coefficients_location] = T(main_loc, main_loc + params.ncells_y, -entry);
@@ -730,50 +485,6 @@
           const double temp = (rech_change - GW_space) - arp.original_wtd(x, y);
           b(y + (x * params.ncells_y)) += temp;
           guess(y + (x * params.ncells_y)) += temp;
-=======
-        entry                                 = arp.scalar_array_x(x, y) * (arp.transmissivity(x, y) + arp.transmissivity(x + 1, y)) / 4.;
-        coefficients_B[coefficients_location] = T(main_loc, main_loc + params.ncells_y, entry);
-        coefficients_A[coefficients_location] = T(main_loc, main_loc + params.ncells_y, -entry);
-        coefficients_location++;
-      }
-    }
-
-  std::cerr << "finished second set of matrices" << std::endl;
-
-  // use the triplet vector to populate the matrices, A and B.
-  A.setFromTriplets(coefficients_A.begin(), coefficients_A.end());
-  B.setFromTriplets(coefficients_B.begin(), coefficients_B.end());
-
-  b     = B * b;
-  guess = B * guess;
-
-  // Apply the recharge to the water-table depth grid. The full amount of recharge is added to b, which was created based on original_wtd.
-  // Recharge is added here because of the form that the equation takes - can't add it prior to doing the B*b multiplication.
-  for (int y = 0; y < params.ncells_y; y++)
-    for (int x = 0; x < params.ncells_x; x++) {
-      if (arp.land_mask(x, y) == 1) {  // skip ocean cells
-        const double rech_change = arp.rech(x, y) / seconds_in_a_year * params.deltat;
-        params.total_added_recharge += rech_change * arp.cell_area[y];
-        if (arp.original_wtd(x, y) >= 0) {  // there was surface water, so recharge may be negative
-          b(y + (x * params.ncells_y)) += rech_change;
-          guess(y + (x * params.ncells_y)) += rech_change;
-          if (arp.original_wtd(x, y) + rech_change < 0) {
-            const double temp = -(arp.original_wtd(x, y) + rech_change);
-            b(y + (x * params.ncells_y)) += temp;
-            guess(y + (x * params.ncells_y)) += temp;
-            params.total_added_recharge += temp * arp.cell_area[y];  // in this scenario, there has been a negative amount of recharge, so temp here will be positive and remove the extra amount that was spuriously subtracted.
-          }
-        } else if (rech_change > 0) {  // when there is no surface water, only positive changes in recharge are allowed
-          double GW_space = -arp.original_wtd(x, y) * static_cast<double>(arp.porosity(x, y));
-          if (GW_space > rech_change) {
-            b(y + (x * params.ncells_y)) += rech_change / static_cast<double>(arp.porosity(x, y));
-            guess(y + (x * params.ncells_y)) += rech_change / static_cast<double>(arp.porosity(x, y));
-          } else {
-            const double temp = (rech_change - GW_space) - arp.original_wtd(x, y);
-            b(y + (x * params.ncells_y)) += temp;
-            guess(y + (x * params.ncells_y)) += temp;
-          }
->>>>>>> 12651206
         }
       }
     }
@@ -890,18 +601,11 @@
   for (int y = 0; y < params.ncells_y; y++)
     for (int x = 0; x < params.ncells_x; x++) {
       if (arp.land_mask(x, y) == 0.f) {
-<<<<<<< HEAD
         if (arp.wtd(x, y) > 0) {
           params.total_loss_to_ocean += arp.wtd(x, y) * arp.cell_area[y];
         } else {
           params.total_loss_to_ocean += arp.wtd(x, y) * arp.porosity(x, y) * arp.cell_area[y];
         }
-=======
-        if (arp.wtd(x, y) > 0)
-          params.total_loss_to_ocean += arp.wtd(x, y) * arp.cell_area[y];
-        else
-          params.total_loss_to_ocean += arp.wtd(x, y) * arp.porosity(x, y) * arp.cell_area[y];
->>>>>>> 12651206
         arp.wtd(x, y) = 0.;
       }
     }
